--- conflicted
+++ resolved
@@ -26,7 +26,11 @@
     <script src="jsHintOptions.js"></script>
     <script src="gallery/gallery-index.js"></script>
     <script src="CesiumSandcastle.js"></script>
-<<<<<<< HEAD
+    <!-- The next three lines are for autocomplete -->
+    <script src="../../ThirdParty/CodeMirror-2.24/lib/util/simple-hint.js"></script>
+    <link rel="stylesheet" href="../../ThirdParty/CodeMirror-2.24/lib/util/simple-hint.css">
+    <script src="ThirdParty/Cesium-hint.js"></script>
+    <!-- End of autocomplete -->
     <script type="text/javascript">
         if (window.location.host === "cesiumjs.org") {
             var _gaq = _gaq || [];
@@ -42,13 +46,6 @@
             })();
         }
     </script>
-=======
-    <!-- The next three lines are for autocomplete -->
-    <script src="../../ThirdParty/CodeMirror-2.24/lib/util/simple-hint.js"></script>
-    <link rel="stylesheet" href="../../ThirdParty/CodeMirror-2.24/lib/util/simple-hint.css">
-    <script src="ThirdParty/Cesium-hint.js"></script>
-    <!-- End of autocomplete -->
->>>>>>> 04743159
     <meta property="og:title" content="Cesium Sandcastle" />
     <meta property="og:description" content="The Cesium Sandcastle provides an interactive environment for testing Cesium code." />
     <meta property="og:type" content="website" />
