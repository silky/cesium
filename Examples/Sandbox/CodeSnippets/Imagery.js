--- conflicted
+++ resolved
@@ -10,7 +10,7 @@
                 mapStyle : Cesium.BingMapsStyle.AERIAL,
                 // Some versions of Safari support WebGL, but don't correctly implement
                 // cross-origin image loading, so we need to load Bing imagery using a proxy.
-                proxy : Cesium.FeatureDetection.supportsCrossOriginImagery() ? undefined : new Cesium.DefaultProxy('/proxy/')
+                proxy : Cesium.FeatureDetection.supportsCrossOriginImagery() ? undefined : new Cesium.DefaultProxy('/CesiumViewer/Proxy.ashx')
             });
 
             primitives.getCentralBody().dayTileProvider = bing;
@@ -74,12 +74,8 @@
             // * http://tile.stamen.com/terrain/
             var layer = new Cesium.OpenStreetMapTileProvider({
                 url : 'http://tile.stamen.com/toner/',
-<<<<<<< HEAD
+                fileExtension : 'jpg',
                 proxy : new Cesium.DefaultProxy('/CesiumViewer/Proxy.ashx'),
-=======
-                fileExtension : 'jpg',
-                proxy : new Cesium.DefaultProxy('/proxy/'),
->>>>>>> 21ffe619
                 credit : 'Map tiles by Stamen Design, under CC BY 3.0. Data by OpenStreetMap, under CC BY SA.'
             });
 
@@ -104,7 +100,7 @@
                 mapStyle : Cesium.BingMapsStyle.AERIAL,
                 // Some versions of Safari support WebGL, but don't correctly implement
                 // cross-origin image loading, so we need to load Bing imagery using a proxy.
-                proxy : Cesium.FeatureDetection.supportsCrossOriginImagery() ? undefined : new Cesium.DefaultProxy('/proxy/')
+                proxy : Cesium.FeatureDetection.supportsCrossOriginImagery() ? undefined : new Cesium.DefaultProxy('/CesiumViewer/Proxy.ashx')
             });
 
             // Single texture
