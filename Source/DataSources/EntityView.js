/*global define*/
define([
        '../Core/BoundingSphere',
        '../Core/Cartesian3',
        '../Core/defaultValue',
        '../Core/defined',
        '../Core/defineProperties',
        '../Core/DeveloperError',
        '../Core/Ellipsoid',
        '../Core/JulianDate',
        '../Core/Math',
        '../Core/Matrix3',
        '../Core/Matrix4',
        '../Core/Transforms',
        '../Scene/SceneMode'
    ], function(
        BoundingSphere,
        Cartesian3,
        defaultValue,
        defined,
        defineProperties,
        DeveloperError,
        Ellipsoid,
        JulianDate,
        CesiumMath,
        Matrix3,
        Matrix4,
        Transforms,
        SceneMode) {
    "use strict";

    var updateTransformMatrix3Scratch1 = new Matrix3();
    var updateTransformMatrix3Scratch2 = new Matrix3();
    var updateTransformMatrix3Scratch3 = new Matrix3();
    var updateTransformMatrix4Scratch = new Matrix4();
    var updateTransformCartesian3Scratch1 = new Cartesian3();
    var updateTransformCartesian3Scratch2 = new Cartesian3();
    var updateTransformCartesian3Scratch3 = new Cartesian3();
    var updateTransformCartesian3Scratch4 = new Cartesian3();
    var updateTransformCartesian3Scratch5 = new Cartesian3();
    var updateTransformCartesian3Scratch6 = new Cartesian3();
    var deltaTime = new JulianDate();
    var northUpAxisFactor = 1.25;  // times ellipsoid's maximum radius

    function updateTransform(that, camera, updateLookAt, positionProperty, time, ellipsoid) {
        var updatedCameraTransform = false;

        var cartesian = positionProperty.getValue(time, that._lastCartesian);
        if (defined(cartesian)) {
            var hasBasis = false;
            var xBasis;
            var yBasis;
            var zBasis;

            // The time delta was determined based on how fast satellites move compared to vehicles near the surface.
            // Slower moving vehicles will most likely default to east-north-up, while faster ones will be VVLH.
            deltaTime = JulianDate.addSeconds(time, 0.001, deltaTime);
            var deltaCartesian = positionProperty.getValue(deltaTime, updateTransformCartesian3Scratch1);
            if (defined(deltaCartesian)) {
                var toInertial = Transforms.computeFixedToIcrfMatrix(time, updateTransformMatrix3Scratch1);
                var toInertialDelta = Transforms.computeFixedToIcrfMatrix(deltaTime, updateTransformMatrix3Scratch2);
                var toFixed;

                if (!defined(toInertial) || !defined(toInertialDelta)) {
                    toFixed = Transforms.computeTemeToPseudoFixedMatrix(time, updateTransformMatrix3Scratch3);
                    toInertial = Matrix3.transpose(toFixed, updateTransformMatrix3Scratch1);
                    toInertialDelta = Transforms.computeTemeToPseudoFixedMatrix(deltaTime, updateTransformMatrix3Scratch2);
                    Matrix3.transpose(toInertialDelta, toInertialDelta);
                } else {
                    toFixed = Matrix3.transpose(toInertial, updateTransformMatrix3Scratch3);
                }

                var inertialCartesian = Matrix3.multiplyByVector(toInertial, cartesian, updateTransformCartesian3Scratch5);
                var inertialDeltaCartesian = Matrix3.multiplyByVector(toInertialDelta, deltaCartesian, updateTransformCartesian3Scratch6);

                Cartesian3.subtract(inertialCartesian, inertialDeltaCartesian, updateTransformCartesian3Scratch4);
                var inertialVelocity = Cartesian3.magnitude(updateTransformCartesian3Scratch4) * 1000.0;  // meters/sec

                // http://en.wikipedia.org/wiki/Standard_gravitational_parameter
                // Consider adding this to Cesium.Ellipsoid?
                var mu = 3.986004418e14;  // m^3 / sec^2

                var semiMajorAxis = -mu / (inertialVelocity * inertialVelocity - (2 * mu / Cartesian3.magnitude(inertialCartesian)));

                if (semiMajorAxis < 0 || semiMajorAxis > northUpAxisFactor * ellipsoid.maximumRadius) {
                    // North-up viewing from deep space.

                    // X along the nadir
                    xBasis = updateTransformCartesian3Scratch2;
                    Cartesian3.normalize(cartesian, xBasis);
                    Cartesian3.negate(xBasis, xBasis);

                    // Z is North
                    zBasis = Cartesian3.clone(Cartesian3.UNIT_Z, updateTransformCartesian3Scratch3);

                    // Y is along the cross of z and x (right handed basis / in the direction of motion)
                    yBasis = Cartesian3.cross(zBasis, xBasis, updateTransformCartesian3Scratch1);
                    if (Cartesian3.magnitude(yBasis) > CesiumMath.EPSILON7) {
                        Cartesian3.normalize(xBasis, xBasis);
                        Cartesian3.normalize(yBasis, yBasis);

                        zBasis = Cartesian3.cross(xBasis, yBasis, updateTransformCartesian3Scratch3);
                        Cartesian3.normalize(zBasis, zBasis);

                        hasBasis = true;
                    }
                } else if (!Cartesian3.equalsEpsilon(cartesian, deltaCartesian, CesiumMath.EPSILON7)) {
                    // Approximation of VVLH (Vehicle Velocity Local Horizontal) with the Z-axis flipped.

                    // Z along the position
                    zBasis = updateTransformCartesian3Scratch2;
                    Cartesian3.normalize(inertialCartesian, zBasis);
                    Cartesian3.normalize(inertialDeltaCartesian, inertialDeltaCartesian);

                    // Y is along the angular momentum vector (e.g. "orbit normal")
                    yBasis = Cartesian3.cross(zBasis, inertialDeltaCartesian, updateTransformCartesian3Scratch3);
                    if (!Cartesian3.equalsEpsilon(yBasis, Cartesian3.ZERO, CesiumMath.EPSILON7)) {
                        // X is along the cross of y and z (right handed basis / in the direction of motion)
                        xBasis = Cartesian3.cross(yBasis, zBasis, updateTransformCartesian3Scratch1);

                        Matrix3.multiplyByVector(toFixed, xBasis, xBasis);
                        Matrix3.multiplyByVector(toFixed, yBasis, yBasis);
                        Matrix3.multiplyByVector(toFixed, zBasis, zBasis);

                        Cartesian3.normalize(xBasis, xBasis);
                        Cartesian3.normalize(yBasis, yBasis);
                        Cartesian3.normalize(zBasis, zBasis);

                        hasBasis = true;
                    }
                }
            }

            var transform = updateTransformMatrix4Scratch;
            if (hasBasis) {
                transform[0]  = xBasis.x;
                transform[1]  = xBasis.y;
                transform[2]  = xBasis.z;
                transform[3]  = 0.0;
                transform[4]  = yBasis.x;
                transform[5]  = yBasis.y;
                transform[6]  = yBasis.z;
                transform[7]  = 0.0;
                transform[8]  = zBasis.x;
                transform[9]  = zBasis.y;
                transform[10] = zBasis.z;
                transform[11] = 0.0;
                transform[12]  = cartesian.x;
                transform[13]  = cartesian.y;
                transform[14] = cartesian.z;
                transform[15] = 0.0;
            } else {
                // Stationary or slow-moving, low-altitude objects use East-North-Up.
<<<<<<< HEAD
                if(defined(that._boundingSphereOffset)){
                    Cartesian3.add(that._boundingSphereOffset, cartesian, cartesian);
                }
                Transforms.eastNorthUpToFixedFrame(cartesian, ellipsoid, camera.transform);
=======
                Transforms.eastNorthUpToFixedFrame(cartesian, ellipsoid, transform);
>>>>>>> 11dc4699
            }

            camera.lookAtTransform(transform, that.scene.mode === SceneMode.SCENE2D ? that._offset2D : that._offset3D);
            updatedCameraTransform = true;
        }

        if (updateLookAt && !updatedCameraTransform) {
            camera.lookAtTransform(camera.transform, that.scene.mode === SceneMode.SCENE2D ? that._offset2D : that._offset3D);
        }
    }

    /**
     * A utility object for tracking an entity with the camera.
     * @alias EntityView
     * @constructor
     *
     * @param {Entity} entity The entity to track with the camera.
     * @param {Scene} scene The scene to use.
     * @param {Ellipsoid} [ellipsoid=Ellipsoid.WGS84] The ellipsoid to use for orienting the camera.
     */
    var EntityView = function(entity, scene, ellipsoid, boundingSphere) {

        this._boundingSphere = BoundingSphere.clone(boundingSphere);
        this._boundingSphereOffset = undefined;

        /**
         * The entity to track with the camera.
         * @type {Entity}
         */
        this.entity = entity;

        /**
         * The scene in which to track the object.
         * @type {Scene}
         */
        this.scene = scene;

        /**
         * The ellipsoid to use for orienting the camera.
         * @type {Ellipsoid}
         */
        this.ellipsoid = defaultValue(ellipsoid, Ellipsoid.WGS84);

        //Shadow copies of the objects so we can detect changes.
        this._lastEntity = undefined;
        this._mode = undefined;

        //Re-usable objects to be used for retrieving position.
        this._lastCartesian = new Cartesian3();

        this._offset3D = new Cartesian3();
        this._up3D = new Cartesian3();
        this._offset2D = new Cartesian3();
        this._up2D = new Cartesian3();
    };

    // STATIC properties defined here, not per-instance.
    defineProperties(EntityView, {
        /**
         * Gets or sets a camera offset that will be used to
         * initialize subsequent EntityViews.
         * @memberof EntityView
         * @type {Cartesian3}
         */
        defaultOffset3D : {
            get : function() {
                return this._defaultOffset3D;
            },
            set : function(vector) {
                this._defaultOffset3D = Cartesian3.clone(vector, new Cartesian3());
                this._defaultOffset2D = new Cartesian3(0.0, 0.0, Cartesian3.magnitude(this._defaultOffset3D));
            }
        }
    });

    // Initialize the static property.
    EntityView.defaultOffset3D = new Cartesian3(-14000, 3500, 3500);

    /**
    * Should be called each animation frame to update the camera
    * to the latest settings.
    * @param {JulianDate} time The current animation time.
    *
    */
    EntityView.prototype.update = function(time) {
        var scene = this.scene;
        var entity = this.entity;
        var ellipsoid = this.ellipsoid;

        //>>includeStart('debug', pragmas.debug);
        if (!defined(time)) {
            throw new DeveloperError('time is required.');
        }
        if (!defined(scene)) {
            throw new DeveloperError('EntityView.scene is required.');
        }
        if (!defined(entity)) {
            throw new DeveloperError('EntityView.entity is required.');
        }
        if (!defined(ellipsoid)) {
            throw new DeveloperError('EntityView.ellipsoid is required.');
        }
        if (!defined(entity.position)) {
            throw new DeveloperError('entity.position is required.');
        }
        //>>includeEnd('debug');

        var positionProperty = entity.position;
        var objectChanged = entity !== this._lastEntity;
        var sceneModeChanged = scene.mode !== this._mode && scene.mode !== SceneMode.MORPHING;

        var offset3D = this._offset3D;
        var offset2D = this._offset2D;
        var camera = scene.camera;

        var updateLookAt = objectChanged || sceneModeChanged;
        if (objectChanged) {
            var viewFromProperty = entity.viewFrom;
            var sphere = this._boundingSphere;
            this._boundingSphereOffset = undefined;
            if (defined(sphere)) {
                var controller = scene.screenSpaceCameraController;
                controller.minimumZoomDistance = Math.min(controller.minimumZoomDistance, sphere.radius * 0.5);
                camera.viewBoundingSphere(sphere);
                camera.setTransform(Transforms.eastNorthUpToFixedFrame(sphere.center));
                this._boundingSphereOffset = Cartesian3.subtract(sphere.center, entity.position.getValue(time), new Cartesian3());
                updateLookAt = false;
            } else if (!defined(viewFromProperty) || !defined(viewFromProperty.getValue(time, offset3D))) {
                Cartesian3.clone(EntityView._defaultOffset2D, offset2D);
                Cartesian3.clone(EntityView._defaultOffset3D, offset3D);
            } else {
                var mag = Cartesian3.magnitude(offset3D);
                Cartesian3.fromElements(0.0, 0.0, mag, offset2D);
            }
        } else if (!sceneModeChanged && scene.mode !== SceneMode.MORPHING) {
            if (this._mode === SceneMode.SCENE2D) {
                var distance = Math.max(camera.frustum.right - camera.frustum.left, camera.frustum.top - camera.frustum.bottom);
                Cartesian3.fromElements(0.0, 0.0, distance, offset2D);
            } else if (this._mode === SceneMode.SCENE3D || this._mode === SceneMode.COLUMBUS_VIEW) {
                Cartesian3.clone(camera.position, offset3D);
            }
        }

        this._lastEntity = entity;
        this._mode = scene.mode !== SceneMode.MORPHING ? scene.mode : this._mode;

        if (scene.mode !== SceneMode.MORPHING) {
            updateTransform(this, camera, updateLookAt, positionProperty, time, ellipsoid);
        }
    };

    return EntityView;
});<|MERGE_RESOLUTION|>--- conflicted
+++ resolved
@@ -151,14 +151,10 @@
                 transform[15] = 0.0;
             } else {
                 // Stationary or slow-moving, low-altitude objects use East-North-Up.
-<<<<<<< HEAD
                 if(defined(that._boundingSphereOffset)){
                     Cartesian3.add(that._boundingSphereOffset, cartesian, cartesian);
                 }
-                Transforms.eastNorthUpToFixedFrame(cartesian, ellipsoid, camera.transform);
-=======
                 Transforms.eastNorthUpToFixedFrame(cartesian, ellipsoid, transform);
->>>>>>> 11dc4699
             }
 
             camera.lookAtTransform(transform, that.scene.mode === SceneMode.SCENE2D ? that._offset2D : that._offset3D);
