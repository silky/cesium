/*global define*/
define([
        '../../Core/Cartesian2',
        '../../Core/defaultValue',
        '../../Core/defined',
        '../../Core/DeveloperError',
        '../../Core/defineProperties',
        '../../Core/Event',
        '../../Core/EventHelper',
        '../../Core/ScreenSpaceEventType',
        '../../Core/wrapFunction',
        '../../Scene/SceneMode',
        '../Balloon/Balloon',
        '../../DynamicScene/DynamicObjectView',
        '../../ThirdParty/knockout'
    ], function(
        Cartesian2,
        defaultValue,
        defined,
        DeveloperError,
        defineProperties,
        Event,
        EventHelper,
        ScreenSpaceEventType,
        wrapFunction,
        SceneMode,
        Balloon,
        DynamicObjectView,
        knockout) {
    "use strict";

    /**
     * A mixin which adds behavior to the Viewer widget for dealing with DynamicObject instances.
     * This allows for DynamicObjects to be tracked with the camera, either by the viewer clicking
     * on them, or by setting the trackedObject property.
     * Rather than being called directly, this function is normally passed as
     * a parameter to {@link Viewer#extend}, as shown in the example below.
     * @exports viewerDynamicObjectMixin
     *
     * @param {Viewer} viewer The viewer instance.
     *
     * @exception {DeveloperError} viewer is required.
     * @exception {DeveloperError} trackedObject is already defined by another mixin.
     * @exception {DeveloperError} balloonedObject is already defined by another mixin.
     *
     * @example
     * // Add support for working with DynamicObject instances to the Viewer.
     * var dynamicObject = ... //A Cesium.DynamicObject instance
     * var viewer = new Cesium.Viewer('cesiumContainer');
     * viewer.extend(Cesium.viewerDynamicObjectMixin);
     * viewer.trackedObject = dynamicObject; //Camera will now track dynamicObject
     * viewer.balloonedObject = object; //Balloon will now appear over object
     */

    var viewerDynamicObjectMixin = function(viewer) {
        if (!defined(viewer)) {
            throw new DeveloperError('viewer is required.');
        }
        if (viewer.hasOwnProperty('trackedObject')) {
            throw new DeveloperError('trackedObject is already defined by another mixin.');
        }
        if (viewer.hasOwnProperty('objectTracked')) {
            throw new DeveloperError('objectTracked is already defined by another mixin.');
        }
        if (viewer.hasOwnProperty('balloonedObject')) {
            throw new DeveloperError('balloonedObject is already defined by another mixin.');
        }

        //Balloon
        var balloonContainer = document.createElement('div');
        balloonContainer.className = 'cesium-viewer-balloonContainer';
        viewer.container.appendChild(balloonContainer);

        var balloon = new Balloon(balloonContainer, viewer.scene);

        var balloonViewModel = balloon.viewModel;
        viewer._balloon = balloon;

        var eventHelper = new EventHelper();
        var objectTracked = new Event();
        var trackedObject;
        var dynamicObjectView;
        var balloonedObject;

        function balloonClosed(value) {
            if (!value) {
                balloonedObject = undefined;
            }
        }
        knockout.getObservable(balloonViewModel, 'userClosed').subscribe(balloonClosed);

        //Subscribe to onTick so that we can update the view each update.
        function onTick(clock) {
            var time = clock.currentTime;
            if (defined(dynamicObjectView)) {
                dynamicObjectView.update(time);
            }

            var showBalloon = defined(balloonedObject) && balloonedObject.isAvailable(time);
            if (showBalloon) {
                if (defined(balloonedObject.position)) {
                    balloonViewModel.position = balloonedObject.position.getValue(time, balloonViewModel.position);
                } else {
                    balloonViewModel.position = undefined;
                    balloonViewModel.defaultPosition = {
                            x : 415,
                            y : viewer._lastHeight - 10
                        };
                }

                var content;
                if (defined(balloonedObject.balloon)) {
                    content = balloonedObject.balloon.getValue(time);
                }

                var heading = balloonedObject.name;
                if (defined(content) && defined(heading)) {
                    content = '<h3>' + heading + '</h3>' + content;
                } else if (!defined(content)) {
                    content = '<h3>' + defaultValue(heading, balloonedObject.id) + '</h3>';
                }
                balloonViewModel.content = content;
            }

            balloonViewModel.update();
            balloonViewModel.showBalloon = showBalloon;
        }
        eventHelper.add(viewer.clock.onTick, onTick);

        function pickAndTrackObject(e) {
            var picked = viewer.scene.pick(e.position);
            if (defined(picked) &&
                defined(picked.primitive) &&
                defined(picked.primitive.dynamicObject)) {
                viewer.trackedObject = picked.primitive.dynamicObject;
            }
        }

        function showBalloon(dynamicObject) {
            if (defined(dynamicObject)) {
                viewer.balloonedObject = dynamicObject;
            }
        }

        function pickAndShowBalloon(e) {
            var p = viewer.scene.pick(e.position);
            if (defined(p) && defined(p.primitive) && defined(p.primitive.dynamicObject)) {
                viewer.balloonedObject = p.primitive.dynamicObject;
            }
        }

        function onHomeButtonClicked() {
            viewer.trackedObject = undefined;
            viewer.balloonedObject = undefined;
        }

        //Subscribe to the home button beforeExecute event if it exists,
        // so that we can clear the trackedObject and balloon.
        if (defined(viewer.homeButton)) {
            eventHelper.add(viewer.homeButton.viewModel.command.beforeExecute, onHomeButtonClicked);
        }

        //We need to subscribe to the data sources and collections so that we can clear the
        //tracked object when it is removed from the scene.
        function onDynamicCollectionChanged(collection, added, removed) {
            var length = removed.length;
            for (var i = 0; i < length; i++) {
                var removedObject = removed[i];
                if (viewer.trackedObject === removedObject) {
                    viewer.homeButton.viewModel.command();
                }
                if (viewer.balloonedObject === removedObject) {
                    viewer.balloonedObject = undefined;
                }
            }
        }

        function dataSourceAdded(dataSourceCollection, dataSource) {
            dataSource.getDynamicObjectCollection().collectionChanged.addEventListener(onDynamicCollectionChanged);
        }

        function dataSourceRemoved(dataSourceCollection, dataSource) {
            dataSource.getDynamicObjectCollection().collectionChanged.removeEventListener(onDynamicCollectionChanged);

            if (defined(trackedObject)) {
                if (dataSource.getDynamicObjectCollection().getById(viewer.trackedObject.id) === viewer.trackedObject) {
                    viewer.homeButton.viewModel.command();
                }
            }
            if (defined(balloonedObject)) {
                if (dataSource.getDynamicObjectCollection().getById(viewer.balloonedObject.id) === viewer.balloonedObject) {
                    viewer.balloonedObject = undefined;
                }
            }
        }

        //Subscribe to current data sources
        var dataSources = viewer.dataSources;
        var dataSourceLength = dataSources.getLength();
        for (var i = 0; i < dataSourceLength; i++) {
            dataSourceAdded(dataSources, dataSources.get(i));
        }

        //Hook up events so that we can subscribe to future sources.
        eventHelper.add(viewer.dataSources.dataSourceAdded, dataSourceAdded);
        eventHelper.add(viewer.dataSources.dataSourceRemoved, dataSourceRemoved);

        //Subscribe to left clicks and zoom to the picked object.
        viewer.screenSpaceEventHandler.setInputAction(pickAndShowBalloon, ScreenSpaceEventType.LEFT_CLICK);
        viewer.screenSpaceEventHandler.setInputAction(pickAndTrackObject, ScreenSpaceEventType.LEFT_DOUBLE_CLICK);

        defineProperties(viewer, {
            /**
             * Gets or sets the DynamicObject instance currently being tracked by the camera.
             * @memberof viewerDynamicObjectMixin.prototype
             * @type {DynamicObject}
             */
            trackedObject : {
                get : function() {
                    return trackedObject;
                },
                set : function(value) {
                    var sceneMode = viewer.scene.getFrameState().mode;
                    if (sceneMode === SceneMode.COLUMBUS_VIEW || sceneMode === SceneMode.SCENE2D) {
                        viewer.scene.getScreenSpaceCameraController().enableTranslate = !defined(value);
                    }

                    if (sceneMode === SceneMode.COLUMBUS_VIEW || sceneMode === SceneMode.SCENE3D) {
                        viewer.scene.getScreenSpaceCameraController().enableTilt = !defined(value);
                    }

                    if (trackedObject !== value) {
                        trackedObject = value;
                        dynamicObjectView = defined(value) ? new DynamicObjectView(value, viewer.scene, viewer.centralBody.getEllipsoid()) : undefined;
<<<<<<< HEAD
                        onObjectTracked.raiseEvent(viewer, value);
                        //Hide the balloon if it's not the object we are following.
                        balloonViewModel.showBalloon = balloonedObject === trackedObject;
=======
                        objectTracked.raiseEvent(viewer, value);
>>>>>>> 19593bca
                    }
                }
            },

            /**
             * Gets an event that will be raised when an object is tracked by the camera.  The event
             * has two parameters: a reference to the viewer instance, and the newly tracked object.
             *
             * @memberof viewerDynamicObjectMixin.prototype
             * @type {Event}
             */
            objectTracked : {
                get : function() {
                    return objectTracked;
                }
            },
            /**
             * Gets or sets the object instance for which to display a balloon
             * @memberof viewerDynamicObjectMixin.prototype
             * @type {DynamicObject}
             */
            balloonedObject : {
                get : function() {
                    return balloonedObject;
                },
                set : function(value) {
                    balloonedObject = value;
                }
            }
        });

        //Wrap destroy to clean up event subscriptions.
        viewer.destroy = wrapFunction(viewer, viewer.destroy, function() {
            eventHelper.removeAll();
            balloon.destroy();
            viewer.screenSpaceEventHandler.removeInputAction(ScreenSpaceEventType.LEFT_CLICK);
            viewer.screenSpaceEventHandler.removeInputAction(ScreenSpaceEventType.LEFT_DOUBLE_CLICK);

            //Unsubscribe from data sources
            var dataSources = viewer.dataSources;
            var dataSourceLength = dataSources.getLength();
            for (var i = 0; i < dataSourceLength; i++) {
                dataSourceRemoved(dataSources, dataSources.get(i));
            }
        });
    };

    return viewerDynamicObjectMixin;
});<|MERGE_RESOLUTION|>--- conflicted
+++ resolved
@@ -232,13 +232,9 @@
                     if (trackedObject !== value) {
                         trackedObject = value;
                         dynamicObjectView = defined(value) ? new DynamicObjectView(value, viewer.scene, viewer.centralBody.getEllipsoid()) : undefined;
-<<<<<<< HEAD
-                        onObjectTracked.raiseEvent(viewer, value);
+                        objectTracked.raiseEvent(viewer, value);
                         //Hide the balloon if it's not the object we are following.
                         balloonViewModel.showBalloon = balloonedObject === trackedObject;
-=======
-                        objectTracked.raiseEvent(viewer, value);
->>>>>>> 19593bca
                     }
                 }
             },
