--- conflicted
+++ resolved
@@ -158,11 +158,7 @@
      *          returns undefined instead of a promise, it is an indication that too many requests are already
      *          pending and the request will be retried later.
      */
-<<<<<<< HEAD
     EllipsoidTerrainProvider.prototype.requestTileGeometry = function(x, y, level, request) {
-        return this._terrainData;
-=======
-    EllipsoidTerrainProvider.prototype.requestTileGeometry = function(x, y, level, throttleRequests) {
         var width = 16;
         var height = 16;
         return new HeightmapTerrainData({
@@ -170,7 +166,6 @@
             width : width,
             height : height
         });
->>>>>>> b6421edf
     };
 
     /**
