--- conflicted
+++ resolved
@@ -387,11 +387,7 @@
         var after = getNextVertex(a1i, pArray, AFTER);
 
         var s1 = Cartesian2.subtract(pArray[before].position, a1.position);
-<<<<<<< HEAD
         var s2 = Cartesian2.subtract(pArray[after].position, a1.position);
-=======
-        var s2 = Cartesian2.subtract(pArray[after].position,  a1.position);
->>>>>>> ea62fd4f
         var cut = Cartesian2.subtract(a2.position, a1.position);
 
         // Convert to 3-dimensional so we can use cross product
@@ -519,11 +515,7 @@
         }
 
         var s1 = Cartesian2.subtract(pArray[before].position, pArray[index].position);
-<<<<<<< HEAD
         var s2 = Cartesian2.subtract(pArray[after].position, pArray[index].position);
-=======
-        var s2 = Cartesian2.subtract(pArray[after].position,  pArray[index].position);
->>>>>>> ea62fd4f
 
         // Convert to 3-dimensional so we can use cross product
         s1 = new Cartesian3(s1.x, s1.y, 0.0);
