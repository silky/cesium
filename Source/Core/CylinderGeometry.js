--- conflicted
+++ resolved
@@ -46,17 +46,10 @@
      * @alias CylinderGeometry
      * @constructor
      *
-<<<<<<< HEAD
      * @param {Number} options.length The length of the cylinder.
      * @param {Number} options.topRadius The radius of the top of the cylinder.
      * @param {Number} options.bottomRadius The radius of the bottom of the cylinder.
-     * @param {Number} [options.slices = 100] The number of edges around perimeter of the cylinder.
-=======
-     * @param {Number} options.length The length of the cylinder
-     * @param {Number} options.topRadius The radius of the top of the cylinder
-     * @param {Number} options.bottomRadius The radius of the bottom of the cylinder
-     * @param {Number} [options.slices = 128] The number of edges around perimeter of the cylinder
->>>>>>> 26b4c49e
+     * @param {Number} [options.slices = 128] The number of edges around perimeter of the cylinder.
      * @param {VertexFormat} [options.vertexFormat=VertexFormat.DEFAULT] The vertex attributes to be computed.
      *
      * @exception {DeveloperError} options.length must be greater than 0.
@@ -83,7 +76,7 @@
         var topRadius = options.topRadius;
         var bottomRadius = options.bottomRadius;
         var vertexFormat = defaultValue(options.vertexFormat, VertexFormat.DEFAULT);
-        var slices = defaultValue(options.slices, 100);
+        var slices = defaultValue(options.slices, 128);
 
         if (!defined(length) || length <= 0) {
             throw new DeveloperError('options.length must be greater than 0');
@@ -100,7 +93,6 @@
         if (bottomRadius === 0 && topRadius === 0) {
             throw new DeveloperError('bottomRadius and topRadius cannot both equal 0');
         }
-<<<<<<< HEAD
 
         if (slices < 3) {
             throw new DeveloperError('options.slices must be greater that 3');
@@ -126,17 +118,6 @@
         var bottomRadius = cylinderGeometry._bottomRadius;
         var vertexFormat = cylinderGeometry._vertexFormat;
         var slices = cylinderGeometry._slices;
-
-        var twoSlices = slices + slices;
-        var threeSlices = slices + twoSlices;
-=======
-        var slices = defaultValue(options.slices, 128);
-        if (slices < 3) {
-            throw new DeveloperError('options.slices must be greater that 3');
-        }
->>>>>>> 26b4c49e
-
-        var vertexFormat = defaultValue(options.vertexFormat, VertexFormat.DEFAULT);
 
         var twoSlices = slices + slices;
         var threeSlices = slices + twoSlices;
