/*global define*/
define([
        '../ThirdParty/when',
        './BoundingSphere',
        './Cartesian3',
        './defaultValue',
        './defined',
        './defineProperties',
        './DeveloperError',
        './IndexDatatype',
        './Intersections2D',
        './Math',
        './OrientedBoundingBox',
        './TaskProcessor',
        './TerrainEncoding',
        './TerrainMesh'
    ], function(
        when,
        BoundingSphere,
        Cartesian3,
        defaultValue,
        defined,
        defineProperties,
        DeveloperError,
        IndexDatatype,
        Intersections2D,
        CesiumMath,
        OrientedBoundingBox,
        TaskProcessor,
        TerrainEncoding,
        TerrainMesh) {
    "use strict";

    /**
     * Terrain data for a single tile where the terrain data is represented as a quantized mesh.  A quantized
     * mesh consists of three vertex attributes, longitude, latitude, and height.  All attributes are expressed
     * as 16-bit values in the range 0 to 32767.  Longitude and latitude are zero at the southwest corner
     * of the tile and 32767 at the northeast corner.  Height is zero at the minimum height in the tile
     * and 32767 at the maximum height in the tile.
     *
     * @alias QuantizedMeshTerrainData
     * @constructor
     *
     * @param {Object} options Object with the following properties:
     * @param {Uint16Array} options.quantizedVertices The buffer containing the quantized mesh.
     * @param {Uint16Array|Uint32Array} options.indices The indices specifying how the quantized vertices are linked
     *                      together into triangles.  Each three indices specifies one triangle.
     * @param {Number} options.minimumHeight The minimum terrain height within the tile, in meters above the ellipsoid.
     * @param {Number} options.maximumHeight The maximum terrain height within the tile, in meters above the ellipsoid.
     * @param {BoundingSphere} options.boundingSphere A sphere bounding all of the vertices in the mesh.
     * @param {OrientedBoundingBox} [options.orientedBoundingBox] An OrientedBoundingBox bounding all of the vertices in the mesh.
     * @param {Cartesian3} options.horizonOcclusionPoint The horizon occlusion point of the mesh.  If this point
     *                      is below the horizon, the entire tile is assumed to be below the horizon as well.
     *                      The point is expressed in ellipsoid-scaled coordinates.
     * @param {Number[]} options.westIndices The indices of the vertices on the western edge of the tile.
     * @param {Number[]} options.southIndices The indices of the vertices on the southern edge of the tile.
     * @param {Number[]} options.eastIndices The indices of the vertices on the eastern edge of the tile.
     * @param {Number[]} options.northIndices The indices of the vertices on the northern edge of the tile.
     * @param {Number} options.westSkirtHeight The height of the skirt to add on the western edge of the tile.
     * @param {Number} options.southSkirtHeight The height of the skirt to add on the southern edge of the tile.
     * @param {Number} options.eastSkirtHeight The height of the skirt to add on the eastern edge of the tile.
     * @param {Number} options.northSkirtHeight The height of the skirt to add on the northern edge of the tile.
     * @param {Number} [options.childTileMask=15] A bit mask indicating which of this tile's four children exist.
     *                 If a child's bit is set, geometry will be requested for that tile as well when it
     *                 is needed.  If the bit is cleared, the child tile is not requested and geometry is
     *                 instead upsampled from the parent.  The bit values are as follows:
     *                 <table>
     *                  <tr><th>Bit Position</th><th>Bit Value</th><th>Child Tile</th></tr>
     *                  <tr><td>0</td><td>1</td><td>Southwest</td></tr>
     *                  <tr><td>1</td><td>2</td><td>Southeast</td></tr>
     *                  <tr><td>2</td><td>4</td><td>Northwest</td></tr>
     *                  <tr><td>3</td><td>8</td><td>Northeast</td></tr>
     *                 </table>
     * @param {Boolean} [options.createdByUpsampling=false] True if this instance was created by upsampling another instance;
     *                  otherwise, false.
     * @param {Uint8Array} [options.encodedNormals] The buffer containing per vertex normals, encoded using 'oct' encoding
     * @param {Uint8Array} [options.waterMask] The buffer containing the watermask.
     *
     * @see TerrainData
     * @see HeightmapTerrainData
     *
     * @example
     * var data = new Cesium.QuantizedMeshTerrainData({
     *     minimumHeight : -100,
     *     maximumHeight : 2101,
     *     quantizedVertices : new Uint16Array([// order is SW NW SE NE
     *                                          // longitude
     *                                          0, 0, 32767, 32767,
     *                                          // latitude
     *                                          0, 32767, 0, 32767,
     *                                          // heights
     *                                          16384, 0, 32767, 16384]),
     *     indices : new Uint16Array([0, 3, 1,
     *                                0, 2, 3]),
     *     boundingSphere : new Cesium.BoundingSphere(new Cesium.Cartesian3(1.0, 2.0, 3.0), 10000),
     *     orientedBoundingBox : new Cesium.OrientedBoundingBox(new Cesium.Cartesian3(1.0, 2.0, 3.0), Cesium.Matrix3.fromRotationX(Cesium.Math.PI, new Cesium.Matrix3())),
     *     horizonOcclusionPoint : new Cesium.Cartesian3(3.0, 2.0, 1.0),
     *     westIndices : [0, 1],
     *     southIndices : [0, 1],
     *     eastIndices : [2, 3],
     *     northIndices : [1, 3],
     *     westSkirtHeight : 1.0,
     *     southSkirtHeight : 1.0,
     *     eastSkirtHeight : 1.0,
     *     northSkirtHeight : 1.0
     * });
     */
    function QuantizedMeshTerrainData(options) {
        //>>includeStart('debug', pragmas.debug)
        if (!defined(options) || !defined(options.quantizedVertices)) {
            throw new DeveloperError('options.quantizedVertices is required.');
        }
        if (!defined(options.indices)) {
            throw new DeveloperError('options.indices is required.');
        }
        if (!defined(options.minimumHeight)) {
            throw new DeveloperError('options.minimumHeight is required.');
        }
        if (!defined(options.maximumHeight)) {
            throw new DeveloperError('options.maximumHeight is required.');
        }
        if (!defined(options.maximumHeight)) {
            throw new DeveloperError('options.maximumHeight is required.');
        }
        if (!defined(options.boundingSphere)) {
            throw new DeveloperError('options.boundingSphere is required.');
        }
        if (!defined(options.horizonOcclusionPoint)) {
            throw new DeveloperError('options.horizonOcclusionPoint is required.');
        }
        if (!defined(options.westIndices)) {
            throw new DeveloperError('options.westIndices is required.');
        }
        if (!defined(options.southIndices)) {
            throw new DeveloperError('options.southIndices is required.');
        }
        if (!defined(options.eastIndices)) {
            throw new DeveloperError('options.eastIndices is required.');
        }
        if (!defined(options.northIndices)) {
            throw new DeveloperError('options.northIndices is required.');
        }
        if (!defined(options.westSkirtHeight)) {
            throw new DeveloperError('options.westSkirtHeight is required.');
        }
        if (!defined(options.southSkirtHeight)) {
            throw new DeveloperError('options.southSkirtHeight is required.');
        }
        if (!defined(options.eastSkirtHeight)) {
            throw new DeveloperError('options.eastSkirtHeight is required.');
        }
        if (!defined(options.northSkirtHeight)) {
            throw new DeveloperError('options.northSkirtHeight is required.');
        }
        //>>includeEnd('debug');

        this._quantizedVertices = options.quantizedVertices;
        this._encodedNormals = options.encodedNormals;
        this._indices = options.indices;
        this._minimumHeight = options.minimumHeight;
        this._maximumHeight = options.maximumHeight;
        this._boundingSphere = options.boundingSphere;
        this._orientedBoundingBox = options.orientedBoundingBox;
        this._horizonOcclusionPoint = options.horizonOcclusionPoint;

        var vertexCount = this._quantizedVertices.length / 3;
        var uValues = this._uValues = this._quantizedVertices.subarray(0, vertexCount);
        var vValues = this._vValues = this._quantizedVertices.subarray(vertexCount, 2 * vertexCount);
        this._heightValues = this._quantizedVertices.subarray(2 * vertexCount, 3 * vertexCount);

        // We don't assume that we can count on the edge vertices being sorted by u or v.
        function sortByV(a, b) {
            return vValues[a] - vValues[b];
        }

        function sortByU(a, b) {
            return uValues[a] - uValues[b];
        }

        this._westIndices = sortIndicesIfNecessary(options.westIndices, sortByV, vertexCount);
        this._southIndices = sortIndicesIfNecessary(options.southIndices, sortByU, vertexCount);
        this._eastIndices = sortIndicesIfNecessary(options.eastIndices, sortByV, vertexCount);
        this._northIndices = sortIndicesIfNecessary(options.northIndices, sortByU, vertexCount);

        this._westSkirtHeight = options.westSkirtHeight;
        this._southSkirtHeight = options.southSkirtHeight;
        this._eastSkirtHeight = options.eastSkirtHeight;
        this._northSkirtHeight = options.northSkirtHeight;

        this._childTileMask = defaultValue(options.childTileMask, 15);

        this._createdByUpsampling = defaultValue(options.createdByUpsampling, false);
        this._waterMask = options.waterMask;
<<<<<<< HEAD

        this._mesh = undefined;
    };
=======
    }
>>>>>>> 85264ad9

    defineProperties(QuantizedMeshTerrainData.prototype, {
        /**
         * The water mask included in this terrain data, if any.  A water mask is a rectangular
         * Uint8Array or image where a value of 255 indicates water and a value of 0 indicates land.
         * Values in between 0 and 255 are allowed as well to smoothly blend between land and water.
         * @memberof QuantizedMeshTerrainData.prototype
         * @type {Uint8Array|Image|Canvas}
         */
        waterMask : {
            get : function() {
                return this._waterMask;
            }
        }
    });

    var arrayScratch = [];

    function sortIndicesIfNecessary(indices, sortFunction, vertexCount) {
        arrayScratch.length = indices.length;

        var needsSort = false;
        for (var i = 0, len = indices.length; i < len; ++i) {
            arrayScratch[i] = indices[i];
            needsSort = needsSort || (i > 0 && sortFunction(indices[i - 1], indices[i]) > 0);
        }

        if (needsSort) {
            arrayScratch.sort(sortFunction);
            return IndexDatatype.createTypedArray(vertexCount, arrayScratch);
        } else {
            return indices;
        }
    }

    var createMeshTaskProcessor = new TaskProcessor('createVerticesFromQuantizedTerrainMesh');

    /**
     * Creates a {@link TerrainMesh} from this terrain data.
     *
     * @param {TilingScheme} tilingScheme The tiling scheme to which this tile belongs.
     * @param {Number} x The X coordinate of the tile for which to create the terrain data.
     * @param {Number} y The Y coordinate of the tile for which to create the terrain data.
     * @param {Number} level The level of the tile for which to create the terrain data.
     * @param {Number} [exaggeration=1.0] The scale used to exaggerate the terrain.
     * @returns {Promise.<TerrainMesh>|undefined} A promise for the terrain mesh, or undefined if too many
     *          asynchronous mesh creations are already in progress and the operation should
     *          be retried later.
     */
    QuantizedMeshTerrainData.prototype.createMesh = function(tilingScheme, x, y, level, exaggeration) {
        //>>includeStart('debug', pragmas.debug);
        if (!defined(tilingScheme)) {
            throw new DeveloperError('tilingScheme is required.');
        }
        if (!defined(x)) {
            throw new DeveloperError('x is required.');
        }
        if (!defined(y)) {
            throw new DeveloperError('y is required.');
        }
        if (!defined(level)) {
            throw new DeveloperError('level is required.');
        }
        //>>includeEnd('debug');

        var ellipsoid = tilingScheme.ellipsoid;
        var rectangle = tilingScheme.tileXYToRectangle(x, y, level);
        exaggeration = defaultValue(exaggeration, 1.0);

        var verticesPromise = createMeshTaskProcessor.scheduleTask({
            minimumHeight : this._minimumHeight,
            maximumHeight : this._maximumHeight,
            quantizedVertices : this._quantizedVertices,
            octEncodedNormals : this._encodedNormals,
            indices : this._indices,
            westIndices : this._westIndices,
            southIndices : this._southIndices,
            eastIndices : this._eastIndices,
            northIndices : this._northIndices,
            westSkirtHeight : this._westSkirtHeight,
            southSkirtHeight : this._southSkirtHeight,
            eastSkirtHeight : this._eastSkirtHeight,
            northSkirtHeight : this._northSkirtHeight,
            rectangle : rectangle,
            relativeToCenter : this._boundingSphere.center,
            ellipsoid : ellipsoid,
            exaggeration : exaggeration
        });

        if (!defined(verticesPromise)) {
            // Postponed
            return undefined;
        }

        var that = this;
        return when(verticesPromise, function(result) {
            var vertexCount = that._quantizedVertices.length / 3;
            vertexCount += that._westIndices.length + that._southIndices.length + that._eastIndices.length + that._northIndices.length;
            var indicesTypedArray = IndexDatatype.createTypedArray(vertexCount, result.indices);

            var vertices = new Float32Array(result.vertices);
            var rtc = result.center;
            var minimumHeight = result.minimumHeight;
            var maximumHeight = result.maximumHeight;
            var boundingSphere = defaultValue(result.boundingSphere, that._boundingSphere);
            var obb = defaultValue(result.orientedBoundingBox, that._orientedBoundingBox);
            var occlusionPoint = defaultValue(result.occludeePointInScaledSpace, that._horizonOcclusionPoint);
            var stride = result.vertexStride;
            var terrainEncoding = TerrainEncoding.clone(result.encoding);

            that._skirtIndex = result.skirtIndex;
            that._vertexCountWithoutSkirts = that._quantizedVertices.length / 3;

            that._mesh = new TerrainMesh(
                    rtc,
                    vertices,
                    indicesTypedArray,
                    minimumHeight,
                    maximumHeight,
                    boundingSphere,
                    occlusionPoint,
                    stride,
                    obb,
                    terrainEncoding);

            that._quantizedVertices = undefined;
            that._encodedNormals = undefined;
            that._indices = undefined;

            that._uValues = undefined;
            that._vValues = undefined;
            that._heightValues = undefined;

            that._westIndices = undefined;
            that._southIndices = undefined;
            that._eastIndices = undefined;
            that._northIndices = undefined;

            return that._mesh;
        });
    };

    var upsampleTaskProcessor = new TaskProcessor('upsampleQuantizedTerrainMesh');

    /**
     * Upsamples this terrain data for use by a descendant tile.  The resulting instance will contain a subset of the
     * vertices in this instance, interpolated if necessary.
     *
     * @param {TilingScheme} tilingScheme The tiling scheme of this terrain data.
     * @param {Number} thisX The X coordinate of this tile in the tiling scheme.
     * @param {Number} thisY The Y coordinate of this tile in the tiling scheme.
     * @param {Number} thisLevel The level of this tile in the tiling scheme.
     * @param {Number} descendantX The X coordinate within the tiling scheme of the descendant tile for which we are upsampling.
     * @param {Number} descendantY The Y coordinate within the tiling scheme of the descendant tile for which we are upsampling.
     * @param {Number} descendantLevel The level within the tiling scheme of the descendant tile for which we are upsampling.
     * @returns {Promise.<QuantizedMeshTerrainData>|undefined} A promise for upsampled heightmap terrain data for the descendant tile,
     *          or undefined if too many asynchronous upsample operations are in progress and the request has been
     *          deferred.
     */
    QuantizedMeshTerrainData.prototype.upsample = function(tilingScheme, thisX, thisY, thisLevel, descendantX, descendantY, descendantLevel) {
        //>>includeStart('debug', pragmas.debug);
        if (!defined(tilingScheme)) {
            throw new DeveloperError('tilingScheme is required.');
        }
        if (!defined(thisX)) {
            throw new DeveloperError('thisX is required.');
        }
        if (!defined(thisY)) {
            throw new DeveloperError('thisY is required.');
        }
        if (!defined(thisLevel)) {
            throw new DeveloperError('thisLevel is required.');
        }
        if (!defined(descendantX)) {
            throw new DeveloperError('descendantX is required.');
        }
        if (!defined(descendantY)) {
            throw new DeveloperError('descendantY is required.');
        }
        if (!defined(descendantLevel)) {
            throw new DeveloperError('descendantLevel is required.');
        }
        var levelDifference = descendantLevel - thisLevel;
        if (levelDifference > 1) {
            throw new DeveloperError('Upsampling through more than one level at a time is not currently supported.');
        }
        //>>includeEnd('debug');

        var mesh = this._mesh;
        if (!defined(this._mesh)) {
            return undefined;
        }

        var isEastChild = thisX * 2 !== descendantX;
        var isNorthChild = thisY * 2 === descendantY;

        var ellipsoid = tilingScheme.ellipsoid;
        var childRectangle = tilingScheme.tileXYToRectangle(descendantX, descendantY, descendantLevel);


        var upsamplePromise = upsampleTaskProcessor.scheduleTask({
            vertices : mesh.vertices,
            vertexCountWithoutSkirts : this._vertexCountWithoutSkirts,
            indices : mesh.indices,
            skirtIndex : this._skirtIndex,
            encoding : mesh.encoding,
            minimumHeight : this._minimumHeight,
            maximumHeight : this._maximumHeight,
            isEastChild : isEastChild,
            isNorthChild : isNorthChild,
            childRectangle : childRectangle,
            ellipsoid : ellipsoid
        });

        if (!defined(upsamplePromise)) {
            // Postponed
            return undefined;
        }

        var shortestSkirt = Math.min(this._westSkirtHeight, this._eastSkirtHeight);
        shortestSkirt = Math.min(shortestSkirt, this._southSkirtHeight);
        shortestSkirt = Math.min(shortestSkirt, this._northSkirtHeight);

        var westSkirtHeight = isEastChild ? (shortestSkirt * 0.5) : this._westSkirtHeight;
        var southSkirtHeight = isNorthChild ? (shortestSkirt * 0.5) : this._southSkirtHeight;
        var eastSkirtHeight = isEastChild ? this._eastSkirtHeight : (shortestSkirt * 0.5);
        var northSkirtHeight = isNorthChild ? this._northSkirtHeight : (shortestSkirt * 0.5);

        return when(upsamplePromise, function(result) {
            var quantizedVertices = new Uint16Array(result.vertices);
            var indicesTypedArray = IndexDatatype.createTypedArray(quantizedVertices.length / 3, result.indices);
            var encodedNormals;
            if (defined(result.encodedNormals)) {
                encodedNormals = new Uint8Array(result.encodedNormals);
            }

            return new QuantizedMeshTerrainData({
                quantizedVertices : quantizedVertices,
                indices : indicesTypedArray,
                encodedNormals : encodedNormals,
                minimumHeight : result.minimumHeight,
                maximumHeight : result.maximumHeight,
                boundingSphere : BoundingSphere.clone(result.boundingSphere),
                orientedBoundingBox : OrientedBoundingBox.clone(result.orientedBoundingBox),
                horizonOcclusionPoint : Cartesian3.clone(result.horizonOcclusionPoint),
                westIndices : result.westIndices,
                southIndices : result.southIndices,
                eastIndices : result.eastIndices,
                northIndices : result.northIndices,
                westSkirtHeight : westSkirtHeight,
                southSkirtHeight : southSkirtHeight,
                eastSkirtHeight : eastSkirtHeight,
                northSkirtHeight : northSkirtHeight,
                childTileMask : 0,
                createdByUpsampling : true
            });
        });
    };

    var maxShort = 32767;
    var barycentricCoordinateScratch = new Cartesian3();

    /**
     * Computes the terrain height at a specified longitude and latitude.
     *
     * @param {Rectangle} rectangle The rectangle covered by this terrain data.
     * @param {Number} longitude The longitude in radians.
     * @param {Number} latitude The latitude in radians.
     * @returns {Number} The terrain height at the specified position.  The position is clamped to
     *          the rectangle, so expect incorrect results for positions far outside the rectangle.
     */
    QuantizedMeshTerrainData.prototype.interpolateHeight = function(rectangle, longitude, latitude) {
        var u = CesiumMath.clamp((longitude - rectangle.west) / rectangle.width, 0.0, 1.0);
        u *= maxShort;
        var v = CesiumMath.clamp((latitude - rectangle.south) / rectangle.height, 0.0, 1.0);
        v *= maxShort;

        if (!defined(this._mesh)) {
            return interpolateHeight(this, u, v);
        }

        interpolateMeshHeight(this, u, v);
    };

    var texCoordScratch0 = new Cartesian2();
    var texCoordScratch1 = new Cartesian2();
    var texCoordScratch2 = new Cartesian2();

    function interpolateMeshHeight(terrainData, u, v) {
        var mesh = terrainData._mesh;
        var vertices = mesh.vertices;
        var encoding = mesh.encoding;
        var indices = mesh.indices;

        for (var i = 0, len = indices.length; i < len; i += 3) {
            var i0 = indices[i];
            var i1 = indices[i + 1];
            var i2 = indices[i + 2];

            var uv0 = encoding.decodeTextureCoordinates(vertices, i0, texCoordScratch0);
            var uv1 = encoding.decodeTextureCoordinates(vertices, i1, texCoordScratch1);
            var uv2 = encoding.decodeTextureCoordinates(vertices, i2, texCoordScratch2);

            var barycentric = Intersections2D.computeBarycentricCoordinates(u, v, uv0.x, uv0.y, uv1.x, uv1.y, uv2.x, uv2.y, barycentricCoordinateScratch);
            if (barycentric.x >= -1e-15 && barycentric.y >= -1e-15 && barycentric.z >= -1e-15) {
                var h0 = encoding.decodeHeight(vertices, i0);
                var h1 = encoding.decodeHeight(vertices, i1);
                var h2 = encoding.decodeHeight(vertices, i2);
                return barycentric.x * h0 + barycentric.y * h1 + barycentric.z * h2;
            }
        }

        // Position does not lie in any triangle in this mesh.
        return undefined;
    }

    function interpolateHeight(terrainData, u, v) {
        var uBuffer = terrainData._uValues;
        var vBuffer = terrainData._vValues;
        var heightBuffer = terrainData._heightValues;

        var indices = terrainData._indices;
        for (var i = 0, len = indices.length; i < len; i += 3) {
            var i0 = indices[i];
            var i1 = indices[i + 1];
            var i2 = indices[i + 2];

            var u0 = uBuffer[i0];
            var u1 = uBuffer[i1];
            var u2 = uBuffer[i2];

            var v0 = vBuffer[i0];
            var v1 = vBuffer[i1];
            var v2 = vBuffer[i2];

            var barycentric = Intersections2D.computeBarycentricCoordinates(u, v, u0, v0, u1, v1, u2, v2, barycentricCoordinateScratch);
            if (barycentric.x >= -1e-15 && barycentric.y >= -1e-15 && barycentric.z >= -1e-15) {
                var quantizedHeight = barycentric.x * heightBuffer[i0] +
                                      barycentric.y * heightBuffer[i1] +
                                      barycentric.z * heightBuffer[i2];
                return CesiumMath.lerp(terrainData._minimumHeight, terrainData._maximumHeight, quantizedHeight / maxShort);
            }
        }

        // Position does not lie in any triangle in this mesh.
        return undefined;
    }

    /**
     * Determines if a given child tile is available, based on the
     * {@link HeightmapTerrainData.childTileMask}.  The given child tile coordinates are assumed
     * to be one of the four children of this tile.  If non-child tile coordinates are
     * given, the availability of the southeast child tile is returned.
     *
     * @param {Number} thisX The tile X coordinate of this (the parent) tile.
     * @param {Number} thisY The tile Y coordinate of this (the parent) tile.
     * @param {Number} childX The tile X coordinate of the child tile to check for availability.
     * @param {Number} childY The tile Y coordinate of the child tile to check for availability.
     * @returns {Boolean} True if the child tile is available; otherwise, false.
     */
    QuantizedMeshTerrainData.prototype.isChildAvailable = function(thisX, thisY, childX, childY) {
        //>>includeStart('debug', pragmas.debug);
        if (!defined(thisX)) {
            throw new DeveloperError('thisX is required.');
        }
        if (!defined(thisY)) {
            throw new DeveloperError('thisY is required.');
        }
        if (!defined(childX)) {
            throw new DeveloperError('childX is required.');
        }
        if (!defined(childY)) {
            throw new DeveloperError('childY is required.');
        }
        //>>includeEnd('debug');

        var bitNumber = 2; // northwest child
        if (childX !== thisX * 2) {
            ++bitNumber; // east child
        }
        if (childY !== thisY * 2) {
            bitNumber -= 2; // south child
        }

        return (this._childTileMask & (1 << bitNumber)) !== 0;
    };

    /**
     * Gets a value indicating whether or not this terrain data was created by upsampling lower resolution
     * terrain data.  If this value is false, the data was obtained from some other source, such
     * as by downloading it from a remote server.  This method should return true for instances
     * returned from a call to {@link HeightmapTerrainData#upsample}.
     *
     * @returns {Boolean} True if this instance was created by upsampling; otherwise, false.
     */
    QuantizedMeshTerrainData.prototype.wasCreatedByUpsampling = function() {
        return this._createdByUpsampling;
    };

    return QuantizedMeshTerrainData;
});<|MERGE_RESOLUTION|>--- conflicted
+++ resolved
@@ -191,13 +191,9 @@
 
         this._createdByUpsampling = defaultValue(options.createdByUpsampling, false);
         this._waterMask = options.waterMask;
-<<<<<<< HEAD
 
         this._mesh = undefined;
-    };
-=======
     }
->>>>>>> 85264ad9
 
     defineProperties(QuantizedMeshTerrainData.prototype, {
         /**
@@ -396,7 +392,6 @@
 
         var ellipsoid = tilingScheme.ellipsoid;
         var childRectangle = tilingScheme.tileXYToRectangle(descendantX, descendantY, descendantLevel);
-
 
         var upsamplePromise = upsampleTaskProcessor.scheduleTask({
             vertices : mesh.vertices,
