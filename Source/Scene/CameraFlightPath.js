/*global define*/
define([
        '../Core/Cartesian2',
        '../Core/Cartesian3',
        '../Core/Cartographic',
        '../Core/clone',
        '../Core/defaultValue',
        '../Core/defined',
        '../Core/DeveloperError',
        '../Core/HermiteSpline',
        '../Core/LinearSpline',
        '../Core/Math',
        '../Core/Matrix3',
        '../Core/Matrix4',
        '../Core/Quaternion',
        '../Core/QuaternionSpline',
        '../ThirdParty/Tween',
        './PerspectiveFrustum',
        './PerspectiveOffCenterFrustum',
        './SceneMode'
    ], function(
        Cartesian2,
        Cartesian3,
        Cartographic,
        clone,
        defaultValue,
        defined,
        DeveloperError,
        HermiteSpline,
        LinearSpline,
        CesiumMath,
        Matrix3,
        Matrix4,
        Quaternion,
        QuaternionSpline,
        Tween,
        PerspectiveFrustum,
        PerspectiveOffCenterFrustum,
        SceneMode) {
    "use strict";

    /**
     * Creates animations for camera flights.
     * <br /><br />
     * Mouse interaction is disabled during flights.
     *
     * @private
     */
    var CameraFlightPath = {
    };

    var c3destination = new Cartesian3();
    var rotMatrix = new Matrix3();
    var viewMat = new Matrix3();

    var cqRight = new Cartesian3();
    var cqUp = new Cartesian3();
    function createQuaternion(direction, up, result) {
        Cartesian3.cross(direction, up, cqRight);
        Cartesian3.cross(cqRight, direction, cqUp);
        viewMat[0] = cqRight.x;
        viewMat[1] = cqUp.x;
        viewMat[2] = -direction.x;
        viewMat[3] = cqRight.y;
        viewMat[4] = cqUp.y;
        viewMat[5] = -direction.y;
        viewMat[6] = cqRight.z;
        viewMat[7] = cqUp.z;
        viewMat[8] = -direction.z;

        return Quaternion.fromRotationMatrix(viewMat, result);
    }

    function getAltitude(frustum, dx, dy) {
        var near;
        var top;
        var right;
        if (frustum instanceof PerspectiveFrustum) {
            var tanTheta = Math.tan(0.5 * frustum.fovy);
            near = frustum.near;
            top = frustum.near * tanTheta;
            right = frustum.aspectRatio * top;
            return Math.max(dx * near / right, dy * near / top);
        } else if (frustum instanceof PerspectiveOffCenterFrustum) {
            near = frustum.near;
            top = frustum.top;
            right = frustum.right;
            return Math.max(dx * near / right, dy * near / top);
        }

        return Math.max(dx, dy);
    }

    function createPath3D(camera, ellipsoid, start, up, right, end, duration) {
        // get minimum altitude from which the whole ellipsoid is visible
        var radius = ellipsoid.maximumRadius;
        var frustum = camera.frustum;
        var maxStartAlt = getAltitude(frustum, radius, radius);

        var dot = Cartesian3.dot(Cartesian3.normalize(start), Cartesian3.normalize(end));

        var points;
        var altitude;
        var incrementPercentage;
        if (Cartesian3.magnitude(start) > maxStartAlt) {
            altitude = radius + 0.6 * (maxStartAlt - radius);
            incrementPercentage = 0.35;
        } else {
            var diff = Cartesian3.subtract(start, end);
            altitude = Cartesian3.magnitude(Cartesian3.add(Cartesian3.multiplyByScalar(diff, 0.5), end));
            var verticalDistance = Cartesian3.magnitude(Cartesian3.multiplyByScalar(up, Cartesian3.dot(diff, up)));
            var horizontalDistance = Cartesian3.magnitude(Cartesian3.multiplyByScalar(right, Cartesian3.dot(diff, right)));
            altitude += getAltitude(frustum, verticalDistance, horizontalDistance);
            incrementPercentage = CesiumMath.clamp(dot + 1.0, 0.25, 0.5);
        }

        var aboveEnd = Cartesian3.multiplyByScalar(Cartesian3.normalize(end), altitude);
        var afterStart = Cartesian3.multiplyByScalar(Cartesian3.normalize(start), altitude);

        var axis, angle, rotation, middle;
        if (Cartesian3.magnitude(end) > maxStartAlt && dot > 0.75) {
            middle = Cartesian3.add(Cartesian3.multiplyByScalar(Cartesian3.subtract(start, end), 0.5), end);
            points = [ start, middle, end ];
        } else if (Cartesian3.magnitude(start) > maxStartAlt && dot > 0) {
            middle = Cartesian3.add(Cartesian3.multiplyByScalar(Cartesian3.subtract(start, aboveEnd), 0.5), aboveEnd);
            points = [ start, middle, end ];
        } else {
            points = [ start ];

            angle = CesiumMath.acosClamped(Cartesian3.dot(Cartesian3.normalize(afterStart), Cartesian3.normalize(aboveEnd)));
            axis = Cartesian3.cross(aboveEnd, afterStart);
            if (Cartesian3.equalsEpsilon(axis, Cartesian3.ZERO, CesiumMath.EPSILON6)) {
                axis = Cartesian3.UNIT_Z;
            }

            var increment = incrementPercentage * angle;
            var startCondition = angle - increment;
            for ( var i = startCondition; i > 0.0; i = i - increment) {
                rotation = Matrix3.fromQuaternion(Quaternion.fromAxisAngle(axis, i));
                points.push(Matrix3.multiplyByVector(rotation, aboveEnd));
            }

            points.push(end);
        }

        var times = new Array(points.length);
        var scalar = duration / (points.length - 1);
        for ( var k = 0; k < points.length; ++k) {
            times[k] = k * scalar;
        }

        return HermiteSpline.createNaturalCubic({
            points : points,
            times : times
        });
    }

    var direction3D = new Cartesian3();
    var right3D = new Cartesian3();
    var up3D = new Cartesian3();
    var quat3D = new Quaternion();

    function createOrientations3D(path, startDirection, startUp, endDirection, endUp) {
        var points = path.points;
        var orientations = new Array(points.length);
        orientations[0] = createQuaternion(startDirection, startUp);

        var point;
        var length = points.length - 1;
        for (var i = 1; i < length; ++i) {
            point = points[i];
            Cartesian3.normalize(Cartesian3.negate(point, direction3D), direction3D);
            Cartesian3.normalize(Cartesian3.cross(direction3D, Cartesian3.UNIT_Z, right3D), right3D);
            Cartesian3.cross(right3D, direction3D, up3D);
            orientations[i] = createQuaternion(direction3D, up3D, quat3D);
        }

        point = points[length];
        if (defined(endDirection) && defined(endUp)) {
            orientations[length] = createQuaternion(endDirection, endUp);
        } else {
            Cartesian3.normalize(Cartesian3.negate(point, direction3D), direction3D);
            Cartesian3.normalize(Cartesian3.cross(direction3D, Cartesian3.UNIT_Z, right3D), right3D);
            Cartesian3.cross(right3D, direction3D, up3D);
            orientations[length] = createQuaternion(direction3D, up3D, quat3D);
        }

        return new QuaternionSpline({
            points : orientations,
            times : path.times
        });
    }

    var scratchStartPosition = new Cartesian3();
    var scratchStartDirection = new Cartesian3();
    var scratchStartUp = new Cartesian3();
    var scratchStartRight = new Cartesian3();
    var currentFrame = new Matrix4();

    function createUpdate3D(scene, destination, duration, direction, up) {
        var camera = scene.camera;
        var ellipsoid = scene.mapProjection.ellipsoid;

        var start = camera.cameraToWorldCoordinatesPoint(camera.position, scratchStartPosition);
        var startDirection = camera.cameraToWorldCoordinatesVector(camera.direction, scratchStartDirection);
        var startUp = camera.cameraToWorldCoordinatesVector(camera.up, scratchStartUp);
        var startRight = Cartesian3.cross(startDirection, startUp, scratchStartRight);

        var path = createPath3D(camera, ellipsoid, start, startUp, startRight, destination, duration);
        var orientations = createOrientations3D(path, startDirection, startUp, direction, up);

        var update = function(value) {
            var time = value.time;
            var orientation = orientations.evaluate(time);
            Matrix3.fromQuaternion(orientation, rotMatrix);

            Matrix4.clone(camera.transform, currentFrame);
            Matrix4.clone(Matrix4.IDENTITY, camera.transform);

            camera.position = path.evaluate(time, camera.position);
            camera.right = Matrix3.getRow(rotMatrix, 0, camera.right);
            camera.up = Matrix3.getRow(rotMatrix, 1, camera.up);
            camera.direction = Cartesian3.negate(Matrix3.getRow(rotMatrix, 2, camera.direction), camera.direction);

            camera.setTransform(currentFrame);
        };

        return update;
    }

    function createPath2D(camera, ellipsoid, start, end, duration) {
        if (CesiumMath.equalsEpsilon(Cartesian2.magnitude(start), Cartesian2.magnitude(end), 10000.0)) {
            return new LinearSpline({
                points : [start, end],
                times : [0.0, duration]
            });
        }

        // get minimum altitude from which the whole map is visible
        var radius = ellipsoid.maximumRadius;
        var frustum = camera.frustum;
        var maxStartAlt = getAltitude(frustum, Math.PI * radius,  CesiumMath.PI_OVER_TWO * radius);

        var points;
        var altitude;
        var incrementPercentage = 0.5;
        if (start.z > maxStartAlt) {
            altitude = 0.6 * maxStartAlt;
        } else {
            var diff = Cartesian3.subtract(start, end);
            altitude = getAltitude(frustum, Math.abs(diff.y), Math.abs(diff.x));
        }

        var aboveEnd = Cartesian3.clone(end);
        aboveEnd.z = altitude;
        var afterStart = Cartesian3.clone(start);
        afterStart.z = altitude;

        var middle;
        if (end.z > maxStartAlt) {
            middle = Cartesian3.add(Cartesian3.multiplyByScalar(Cartesian3.subtract(start, end), 0.5), end);
            points = [ start, middle, end ];
        } else if (start.z > maxStartAlt) {
            middle = Cartesian3.add(Cartesian3.multiplyByScalar(Cartesian3.subtract(start, aboveEnd), 0.5), aboveEnd);
            points = [ start, middle, end ];
        } else {
            points = [ start ];

            var v = Cartesian3.subtract(afterStart, aboveEnd);
            var distance = Cartesian3.magnitude(v);
            Cartesian3.normalize(v, v);

            var increment = incrementPercentage * distance;
            var startCondition = distance - increment;
            for ( var i = startCondition; i > 0.0; i = i - increment) {
                points.push(Cartesian3.add(Cartesian3.multiplyByScalar(v, i), aboveEnd));
            }

            points.push(end);
        }

        var times = new Array(points.length);
        var scalar = duration / (points.length - 1);
        for ( var k = 0; k < points.length; ++k) {
            times[k] = k * scalar;
        }

        return HermiteSpline.createNaturalCubic({
            points : points,
            times : times
        });
    }

    var direction2D = Cartesian3.negate(Cartesian3.UNIT_Z);
    var right2D = Cartesian3.normalize(Cartesian3.cross(direction2D, Cartesian3.UNIT_Y));
    var up2D = Cartesian3.cross(right2D, direction2D);
    var quat = createQuaternion(direction2D, up2D);

    function createOrientations2D(camera, path, endDirection, endUp) {
        var points = path.points;
        var orientations = new Array(points.length);
        orientations[0] = createQuaternion(camera.direction, camera.up);

        var length = points.length - 1;
        for (var i = 1; i < length; ++i) {
            orientations[i] = quat;
        }

        if (defined(endDirection) && defined(endUp)) {
            orientations[length] = createQuaternion(endDirection, endUp);
        } else {
            orientations[length] = quat;
        }

        return new QuaternionSpline({
            points : orientations,
            times : path.times
        });
    }

    function createUpdateCV(scene, destination, duration, direction, up) {
        var camera = scene.camera;
        var ellipsoid = scene.mapProjection.ellipsoid;

        var path = createPath2D(camera, ellipsoid, Cartesian3.clone(camera.position), destination, duration);
        var orientations = createOrientations2D(camera, path, direction, up);

        var update = function(value) {
            var time = value.time;
            var orientation = orientations.evaluate(time);
            Matrix3.fromQuaternion(orientation, rotMatrix);

            Matrix4.clone(camera.transform, currentFrame);
            Matrix4.clone(Matrix4.IDENTITY, camera.transform);

            camera.position = path.evaluate(time, camera.position);
            camera.right = Matrix3.getRow(rotMatrix, 0, camera.right);
            camera.up = Matrix3.getRow(rotMatrix, 1, camera.up);
            camera.direction = Cartesian3.negate(Matrix3.getRow(rotMatrix, 2, camera.direction), camera.direction);

            camera.setTransform(currentFrame);
        };

        return update;
    }

    function createUpdate2D(scene, destination, duration, direction, up) {
        var camera = scene.camera;
        var ellipsoid = scene.mapProjection.ellipsoid;

        var start = Cartesian3.clone(camera.position);
        start.z = camera.frustum.right - camera.frustum.left;

        var path = createPath2D(camera, ellipsoid, start, destination, duration);
        var orientations = createOrientations2D(camera, path, Cartesian3.negate(Cartesian3.UNIT_Z), up);

        var height = camera.position.z;

        var update = function(value) {
            var time = value.time;
            var orientation = orientations.evaluate(time);
            Matrix3.fromQuaternion(orientation, rotMatrix);

            camera.position = path.evaluate(time);
            var zoom = camera.position.z;
            camera.position.z = height;

            camera.right = Matrix3.getRow(rotMatrix, 0, camera.right);
            camera.up = Matrix3.getRow(rotMatrix, 1, camera.up);
            camera.direction = Cartesian3.negate(Matrix3.getRow(rotMatrix, 2, camera.direction), camera.direction);

            var frustum = camera.frustum;
            var ratio = frustum.top / frustum.right;

            var incrementAmount = (zoom - (frustum.right - frustum.left)) * 0.5;
            frustum.right += incrementAmount;
            frustum.left -= incrementAmount;
            frustum.top = ratio * frustum.right;
            frustum.bottom = -frustum.top;
        };

        return update;
    }

    var dirScratch = new Cartesian3();
    var rightScratch = new Cartesian3();
    var upScratch = new Cartesian3();
    var scratchCartographic = new Cartographic();
    var scratchDestination = new Cartesian3();

    CameraFlightPath.createAnimation = function(scene, options) {
        options = defaultValue(options, defaultValue.EMPTY_OBJECT);
        var destination = options.destination;
        var direction = options.direction;
        var up = options.up;

        //>>includeStart('debug', pragmas.debug);
        if (!defined(scene)) {
            throw new DeveloperError('scene is required.');
        }
<<<<<<< HEAD
        //>>includeEnd('debug');

        if (scene.mode === SceneMode.MORPHING) {
            return {
                duration : 0
            };
        }

        //>>includeStart('debug', pragmas.debug);
=======
>>>>>>> bfcf8032
        if (!defined(destination)) {
            throw new DeveloperError('destination is required.');
        }
        if ((defined(direction) && !defined(up)) || (defined(up) && !defined(direction))) {
            throw new DeveloperError('If either direction or up is given, then both are required.');
        }
        //>>includeEnd('debug');

        if (scene.frameState.mode === SceneMode.MORPHING) {
            return {
                duration : 0
            };
        }

        var convert = defaultValue(options.convert, true);

        if (convert && scene.mode !== SceneMode.SCENE3D) {
            var projection = scene.mapProjection;
            var ellipsoid = projection.ellipsoid;
            ellipsoid.cartesianToCartographic(destination, scratchCartographic);
            destination = projection.project(scratchCartographic, scratchDestination);
        }

        var duration = defaultValue(options.duration, 3000.0);
        var controller = scene.screenSpaceCameraController;
        controller.enableInputs = false;

        var wrapCallback = function(cb) {
            var wrapped = function() {
                if (typeof cb === 'function') {
                    cb();
                }

                controller.enableInputs = true;
            };
            return wrapped;
        };
        var onComplete = wrapCallback(options.onComplete);
        var onCancel = wrapCallback(options.onCancel);

<<<<<<< HEAD
        var camera = scene.camera;
        var referenceFrame = options.endReferenceFrame;
        if (defined(referenceFrame)) {
            camera.setTransform(referenceFrame);
=======
        var transform = options.endTransform;
        if (defined(transform)) {
            scene.camera.setTransform(transform);
>>>>>>> bfcf8032
        }

        var frustum = camera.frustum;
        if (scene.mode === SceneMode.SCENE2D) {
            if (Cartesian2.equalsEpsilon(camera.position, destination, CesiumMath.EPSILON6) && (CesiumMath.equalsEpsilon(Math.max(frustum.right - frustum.left, frustum.top - frustum.bottom), destination.z, CesiumMath.EPSILON6))) {
                return {
                    duration : 0,
                    onComplete : onComplete,
                    onCancel: onCancel
                };
            }
        } else if (Cartesian3.equalsEpsilon(destination, camera.position, CesiumMath.EPSILON6)) {
            return {
                duration : 0,
                onComplete : onComplete,
                onCancel: onCancel
            };
        }

        if (duration <= 0) {
            var newOnComplete = function() {
                var position = destination;
                if (scene.mode === SceneMode.SCENE3D) {
                    if (!defined(options.direction) && !defined(options.up)){
                        dirScratch = Cartesian3.normalize(Cartesian3.negate(position, dirScratch), dirScratch);
                        rightScratch = Cartesian3.normalize(Cartesian3.cross(dirScratch, Cartesian3.UNIT_Z, rightScratch), rightScratch);
                    } else {
                        dirScratch = options.direction;
                        rightScratch = Cartesian3.normalize(Cartesian3.cross(dirScratch, options.up, rightScratch), rightScratch);
                    }
                    upScratch = defaultValue(options.up, Cartesian3.cross(rightScratch, dirScratch, upScratch));
                } else {
                    if (!defined(options.direction) && !defined(options.up)){
                        dirScratch = Cartesian3.negate(Cartesian3.UNIT_Z, dirScratch);
                        rightScratch = Cartesian3.normalize(Cartesian3.cross(dirScratch, Cartesian3.UNIT_Y, rightScratch), rightScratch);
                    } else {
                        dirScratch = options.direction;
                        rightScratch = Cartesian3.normalize(Cartesian3.cross(dirScratch, options.up, rightScratch), rightScratch);
                    }
                    upScratch = defaultValue(options.up, Cartesian3.cross(rightScratch, dirScratch, upScratch));
                }

                Cartesian3.clone(position, camera.position);
                Cartesian3.clone(dirScratch, camera.direction);
                Cartesian3.clone(upScratch, camera.up);
                Cartesian3.clone(rightScratch, camera.right);

                if (scene.mode === SceneMode.SCENE2D) {
                    var zoom = camera.position.z;
                    var ratio = frustum.top / frustum.right;

                    var incrementAmount = (zoom - (frustum.right - frustum.left)) * 0.5;
                    frustum.right += incrementAmount;
                    frustum.left -= incrementAmount;
                    frustum.top = ratio * frustum.right;
                    frustum.bottom = -frustum.top;
                }

                if (typeof onComplete === 'function') {
                    onComplete();
                }
            };
            return {
                duration : 0,
                onComplete : newOnComplete,
                onCancel: onCancel
            };
        }

        var update;
        if (scene.mode === SceneMode.SCENE3D) {
            update = createUpdate3D(scene, destination, duration, direction, up);
        } else if (scene.mode === SceneMode.SCENE2D) {
            update = createUpdate2D(scene, destination, duration, direction, up);
        } else {
            update = createUpdateCV(scene, destination, duration, direction, up);
        }

        return {
            duration : duration,
            easingFunction : Tween.Easing.Sinusoidal.InOut,
            startValue : {
                time : 0.0
            },
            stopValue : {
                time : duration
            },
            onUpdate : update,
            onComplete : onComplete,
            onCancel: onCancel
        };
    };

    CameraFlightPath.createAnimationRectangle = function(scene, options) {
        options = defaultValue(options, defaultValue.EMPTY_OBJECT);
        var rectangle = options.destination;

        //>>includeStart('debug', pragmas.debug);
        if (!defined(scene)) {
            throw new DeveloperError('scene is required.');
        }
<<<<<<< HEAD

=======
>>>>>>> bfcf8032
        if (!defined(rectangle)) {
            throw new DeveloperError('options.destination is required.');
        }
        //>>includeEnd('debug');

        var createAnimationoptions = clone(options);
        scene.camera.getRectangleCameraCoordinates(rectangle, c3destination);

        createAnimationoptions.destination = c3destination;
        createAnimationoptions.convert = false;
        return this.createAnimation(scene, createAnimationoptions);
    };

    return CameraFlightPath;
});<|MERGE_RESOLUTION|>--- conflicted
+++ resolved
@@ -398,18 +398,6 @@
         if (!defined(scene)) {
             throw new DeveloperError('scene is required.');
         }
-<<<<<<< HEAD
-        //>>includeEnd('debug');
-
-        if (scene.mode === SceneMode.MORPHING) {
-            return {
-                duration : 0
-            };
-        }
-
-        //>>includeStart('debug', pragmas.debug);
-=======
->>>>>>> bfcf8032
         if (!defined(destination)) {
             throw new DeveloperError('destination is required.');
         }
@@ -418,7 +406,7 @@
         }
         //>>includeEnd('debug');
 
-        if (scene.frameState.mode === SceneMode.MORPHING) {
+        if (scene.mode === SceneMode.MORPHING) {
             return {
                 duration : 0
             };
@@ -450,16 +438,10 @@
         var onComplete = wrapCallback(options.onComplete);
         var onCancel = wrapCallback(options.onCancel);
 
-<<<<<<< HEAD
         var camera = scene.camera;
-        var referenceFrame = options.endReferenceFrame;
-        if (defined(referenceFrame)) {
-            camera.setTransform(referenceFrame);
-=======
         var transform = options.endTransform;
         if (defined(transform)) {
-            scene.camera.setTransform(transform);
->>>>>>> bfcf8032
+            camera.setTransform(transform);
         }
 
         var frustum = camera.frustum;
@@ -561,10 +543,6 @@
         if (!defined(scene)) {
             throw new DeveloperError('scene is required.');
         }
-<<<<<<< HEAD
-
-=======
->>>>>>> bfcf8032
         if (!defined(rectangle)) {
             throw new DeveloperError('options.destination is required.');
         }
