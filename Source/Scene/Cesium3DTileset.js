/*global define*/
define([
        '../Core/defaultValue',
        '../Core/defined',
        '../Core/defineProperties',
        '../Core/destroyObject',
        '../Core/DeveloperError',
        '../Core/Event',
        '../Core/getBaseUri',
        '../Core/getExtensionFromUri',
        '../Core/Intersect',
        '../Core/isDataUri',
        '../Core/joinUrls',
        '../Core/loadJson',
        '../Core/Math',
        '../Core/Request',
        '../Core/RequestScheduler',
        '../Core/RequestType',
        '../ThirdParty/Uri',
        '../ThirdParty/when',
        './Cesium3DTile',
        './Cesium3DTileRefine',
<<<<<<< HEAD
        './Cesium3DTilesetState',
        './Cesium3DTileStyleEngine',
=======
>>>>>>> 6705ed63
        './CullingVolume',
        './SceneMode'
    ], function(
        defaultValue,
        defined,
        defineProperties,
        destroyObject,
        DeveloperError,
        Event,
        getBaseUri,
        getExtensionFromUri,
        Intersect,
        isDataUri,
        joinUrls,
        loadJson,
        CesiumMath,
        Request,
        RequestScheduler,
        RequestType,
        Uri,
        when,
        Cesium3DTile,
        Cesium3DTileRefine,
<<<<<<< HEAD
        Cesium3DTilesetState,
        Cesium3DTileStyleEngine,
=======
>>>>>>> 6705ed63
        CullingVolume,
        SceneMode) {
    "use strict";

    /**
     * A {@link https://github.com/AnalyticalGraphicsInc/3d-tiles/blob/master/README.md|3D Tiles tileset},
     * used for streaming massive heterogeneous 3D geospatial datasets.
     *
     * @alias Cesium3DTileset
     * @constructor
     *
     * @param {Object} options Object with the following properties:
     * @param {String} options.url The url to a tileset.json file or to a directory containing a tileset.json file.
     * @param {Boolean} [options.show=true] Determines if the tileset will be shown.
     * @param {Number} [options.maximumScreenSpaceError=16] The maximum screen-space error used to drive level-of-detail refinement.
     * @param {Boolean} [options.debugShowStatistics=false] For debugging only. Determines if rendering statistics are output to the console.
     * @param {Boolean} [options.debugFreezeFrame=false] For debugging only. Determines if only the tiles from last frame should be used for rendering.
     * @param {Boolean} [options.debugColorizeTiles=false] For debugging only. When true, assigns a random color to each tile.
     * @param {Boolean} [options.debugShowBoundingVolume=false] For debugging only. When true, renders the bounding volume for each tile.
     * @param {Boolean} [options.debugShowContentBoundingVolume=false] For debugging only. When true, renders the bounding volume for each tile's content.
     *
     * @example
     * var tileset = scene.primitives.add(new Cesium.Cesium3DTileset({
     *      url : 'http://localhost:8002/tilesets/Seattle'
     * }));
     */
    function Cesium3DTileset(options) {
        options = defaultValue(options, defaultValue.EMPTY_OBJECT);

        var url = options.url;

        //>>includeStart('debug', pragmas.debug);
        if (!defined(url)) {
            throw new DeveloperError('options.url is required.');
        }
        //>>includeEnd('debug');

        var tilesetUrl;
        var baseUrl;

        if (getExtensionFromUri(url) === 'json') {
            tilesetUrl = url;
            baseUrl = getBaseUri(url);
        } else if (isDataUri(url)) {
            tilesetUrl = url;
            baseUrl = '';
        } else {
            baseUrl = url;
            tilesetUrl = joinUrls(baseUrl, 'tileset.json');
        }

        this._url = url;
        this._baseUrl = baseUrl;
        this._tilesetUrl = tilesetUrl;
        this._root = undefined;
        this._asset = undefined; // Metadata for the entire tileset
        this._properties = undefined; // Metadata for per-model/point/etc properties
        this._geometricError = undefined; // Geometric error when the tree is not rendered at all
        this._processingQueue = [];
        this._selectedTiles = [];
        this._newlySelectedTiles = [];

        /**
         * Determines if the tileset will be shown.
         *
         * @type {Boolean}
         * @default true
         */
        this.show = defaultValue(options.show, true);

        /**
         * The maximum screen-space error used to drive level-of-detail refinement.  Higher
         * values will provide better performance but lower visual quality.
         *
         * @type {Number}
         * @default 16
         */
        this.maximumScreenSpaceError = defaultValue(options.maximumScreenSpaceError, 16);

        this._styleEngine = new Cesium3DTileStyleEngine();

        /**
         * This property is for debugging only; it is not optimized for production use.
         * <p>
         * Determines if rendering statistics are output to the console.
         * </p>
         *
         * @type {Boolean}
         * @default false
         */
        this.debugShowStatistics = defaultValue(options.debugShowStatistics, false);
        this._statistics = {
            // Rendering stats
            visited : 0,
            numberOfCommands : 0,
            // Loading stats
            numberOfPendingRequests : 0,
            numberProcessing : 0,

            lastSelected : -1,
            lastVisited : -1,
            lastNumberOfCommands : -1,
            lastNumberOfPendingRequests : -1,
            lastNumberProcessing : -1
        };

        /**
         * This property is for debugging only; it is not optimized for production use.
         * <p>
         * Determines if only the tiles from last frame should be used for rendering.  This
         * effectively "freezes" the tileset to the previous frame so it is possible to zoom
         * out and see what was rendered.
         * </p>
         *
         * @type {Boolean}
         * @default false
         */
        this.debugFreezeFrame = defaultValue(options.debugFreezeFrame, false);

        /**
         * This property is for debugging only; it is not optimized for production use.
         * <p>
         * When true, assigns a random color to each tile.  This is useful for visualizing
         * what models belong to what tiles, espeically with additive refinement where models
         * from parent tiles may be interleaved with models from child tiles.
         * </p>
         *
         * @type {Boolean}
         * @default false
         */
        this.debugColorizeTiles = defaultValue(options.debugColorizeTiles, false);

        /**
         * This property is for debugging only; it is not optimized for production use.
         * <p>
         * When true, renders the bounding volume for each tile.  The bounding volume is
         * white if the tile's content has an explicit bounding volume; otherwise, it
         * is red.
         * </p>
         *
         * @type {Boolean}
         * @default false
         */
        this.debugShowBoundingVolume = defaultValue(options.debugShowBoundingVolume, false);

        /**
         * This property is for debugging only; it is not optimized for production use.
         * <p>
         * When true, renders a blue bounding volume for each tile's content.
         * </p>
         *
         * @type {Boolean}
         * @default false
         */
        this.debugShowContentBoundingVolume = defaultValue(options.debugShowContentBoundingVolume, false);

        /**
         * The event fired to indicate progress of loading new tiles.  This event is fired when a new tile
         * is requested, when a requested tile is finished downloading, and when a downloaded tile has been
         * processed and is ready to render.
         * <p>
         * The number of pending tile requests, <code>numberOfPendingRequests</code>, and number of tiles
         * processing, <code>numberProcessing</code> are passed to the event listener.
         * </p>
         * <p>
         * This event is fired at the end of the frame after the scene is rendered.
         * </p>
         *
         * @type {Event}
         * @default new Event()
         *
         * @example
         * city.loadProgress.addEventListener(function(numberOfPendingRequests, numberProcessing) {
         *     if ((numberOfPendingRequests === 0) && (numberProcessing === 0)) {
         *         console.log('Stopped loading');
         *         return;
         *     }
         *
         *     console.log('Loading: requests: ' + numberOfPendingRequests + ', processing: ' + numberProcessing);
         * });
         */
        this.loadProgress = new Event();
        this._loadProgressEventsToRaise = [];

        // TODO: since the show/color/setProperty values set with Cesium3DTileFeature only have the
        // lifetime of the tile's content (e.g., if the content is unloaded, then reloaded later, the
        // values wll be gown), we need to expose an event like loadProgress for when content is unloaded.
        //
        // We might also want to keep a separate data structure - or flag - so we know what property
        // values changed (other than those derived from declarative styling, which can easily be
        // reapplied).

        /**
         * This event fires once for each visible tile in a frame.  This can be used to manually
         * style a tileset.
         * <p>
         * The visible {@link Cesium3DTile} is passed to the event listener.
         * </p>
         * <p>
         * This event is fired during the tileset traversal while the frame is being rendered
         * so that updates to the tile take effect in the same frame.  Do not create or modify
         * Cesium entities or primitives during the event listener.
         * </p>
         *
         * @type {Event}
         * @default new Event()
         *
         * @example
         * tileset.tileVisible.addEventListener(function(tile) {
         *     if (tile.content instanceof Cesium.Batched3DModel3DTileContent) {
         *         console.log('A Batched 3D Model tile is visible.');
         *     }
         * });
         */
        this.tileVisible = new Event();

        this._readyPromise = when.defer();

        var that = this;

        this.loadTileset(tilesetUrl).then(function(data) {
            var tilesetJson = data.tilesetJson;
            that._asset = tilesetJson.asset;
            that._properties = tilesetJson.properties;
            that._geometricError = tilesetJson.geometricError;
            that._root = data.root;
            that._readyPromise.resolve(that);
        }).otherwise(function(error) {
            that._readyPromise.reject(error);
        });
    }

    defineProperties(Cesium3DTileset.prototype, {
        /**
         * Gets the tileset's asset object property, which contains metadata about the tileset.
         * <p>
         * See the {@link https://github.com/AnalyticalGraphicsInc/3d-tiles/blob/master/schema/asset.schema.json|asset schema}
         * in the 3D Tiles spec for the full set of properties.
         * </p>
         *
         * @memberof Cesium3DTileset.prototype
         *
         * @type {Object}
         * @readonly
         *
         * @example
         * console.log('3D Tiles version: ' + tileset.asset.version);
         */
        asset : {
            get : function() {
                //>>includeStart('debug', pragmas.debug);
                if (!this.ready) {
                    throw new DeveloperError('The tileset is not loaded.  Use Cesium3DTileset.readyPromise or wait for Cesium3DTileset.ready to be true.');
                }
                //>>includeEnd('debug');

                return this._asset;
            }
        },

        /**
         * Gets the tileset's properties dictionary object, which contains metadata about per-feature properties.
         * <p>
         * See the {@link https://github.com/AnalyticalGraphicsInc/3d-tiles/blob/master/schema/properties.schema.json|properties schema}
         * in the 3D Tiles spec for the full set of properties.
         * </p>
         *
         * @memberof Cesium3DTileset.prototype
         *
         * @type {Object}
         * @readonly
         *
         * @example
         * console.log('Maximum building height: ' + tileset.properties.height.maximum);
         * console.log('Minimum building height: ' + tileset.properties.height.minimum);
         *
         * @see {Cesium3DTileFeature#getProperty}
         * @see {Cesium3DTileFeature#setProperty}
         */
        properties : {
            get : function() {
                //>>includeStart('debug', pragmas.debug);
                if (!this.ready) {
                    throw new DeveloperError('The tileset is not loaded.  Use Cesium3DTileset.readyPromise or wait for Cesium3DTileset.ready to be true.');
                }
                //>>includeEnd('debug');

                return this._properties;
            }
        },

        /**
         * When <code>true</code>, the tileset's root tile is loaded and the tileset is ready to render.
         * This is set to <code>true</code> right before {@link Cesium3DTileset#readyPromise} is resolved.
         *
         * @memberof Cesium3DTileset.prototype
         *
         * @type {Boolean}
         * @readonly
         *
         * @default false
         */
        ready : {
            get : function() {
                return defined(this._root);
            }
        },

        /**
         * Gets the promise that will be resolved when the tileset's root tile is loaded and the tileset is ready to render.
         * <p>
         * This promise is resolved at the end of the frame before the first frame the tileset is rendered in.
         * </p>
         *
         * @memberof Cesium3DTileset.prototype
         *
         * @type {Promise.<Cesium3DTileset>}
         * @readonly
         *
         * @example
         * Cesium.when(tileset.readyPromise).then(function(tileset) {
         *     // tile.properties is not defined until readyPromise resolves.
         *     var properties = tileset.properties;
         *     if (Cesium.defined(properties)) {
         *         for (var name in properties) {
         *             console.log(properties[name]);
         *         }
         *     }
         * });
         */
        readyPromise : {
            get : function() {
                return this._readyPromise;
            }
        },

        /**
         * The url to a tileset.json file or to a directory containing a tileset.json file.
         *
         * @memberof Cesium3DTileset.prototype
         *
         * @type {String}
         * @readonly
         */
        url : {
            get : function() {
                return this._url;
            }
        },

        /**
         * The base path that non-absolute paths in tileset.json are relative to.
         *
         * @memberof Cesium3DTileset.prototype
         *
         * @type {String}
         * @readonly
         */
        baseUrl : {
            get : function() {
                return this._baseUrl;
            }
        },

        /**
         * DOC_TBA
         * <p>
         * Assign <code>undefined</code> to remove the style, which will restore the visual
         * appearance of the tileset to its default when no style was applied.
         * </p>
         * <p>
         * The style is applied to a tile before the {@link Cesium3DTileset#tileVisible}
         * event is raised, so code in <code>tileVisible</code> can manually set a feature's
         * properties using {@link Cesium3DTileContentProvider#getFeature}.  When
         * a new style is assigned any manually set properties are overwritten.
         * </p>
         *
         * @memberof Cesium3DTileset.prototype
         *
         * @type {DOC_TBA}
         *
         * @default undefined
         */
        style : {
            get : function() {
                return this._styleEngine.style;
            },
            set : function(value) {
                this._styleEngine.style = value;
            }
        },

        /**
         * @private
         */
        styleEngine : {
            get : function() {
                return this._styleEngine;
            }
        }
    });

    /**
     * Loads the main tileset.json or a tileset.json referenced from a tile.
     *
     * @private
     */
    Cesium3DTileset.prototype.loadTileset = function(tilesetUrl, parentTile) {
        var that = this;

        // We don't know the distance of the tileset until tiles.json is loaded, so use the default distance for now
        return RequestScheduler.request(tilesetUrl, loadJson, undefined, RequestType.TILES3D).then(function(tilesetJson) {
            if (that.isDestroyed()) {
                return when.reject('tileset is destroyed');
            }

            if (!defined(tilesetJson.asset) || (tilesetJson.asset.version !== '0.0')) {
                throw new DeveloperError('The tileset must be 3D Tiles version 0.0.  See https://github.com/AnalyticalGraphicsInc/3d-tiles#spec-status');
            }

            var baseUrl = joinUrls(that._baseUrl, '?v=' + tilesetJson.asset.version);
            that._baseUrl = baseUrl;
            var rootTile = new Cesium3DTile(that, baseUrl, tilesetJson.root, parentTile);

            // If there is a parentTile, add the root of the currently loading tileset
            // to parentTile's children, and increment its numberOfChildrenWithoutContent
            if (defined(parentTile)) {
                parentTile.children.push(rootTile);
                ++parentTile.numberOfChildrenWithoutContent;
            }

            var refiningTiles = [];

            var stack = [];
            stack.push({
                header : tilesetJson.root,
                cesium3DTile : rootTile
            });

            while (stack.length > 0) {
                var t = stack.pop();
                var tile3D = t.cesium3DTile;
                var children = t.header.children;
                var hasEmptyChild = false;
                if (defined(children)) {
                    var length = children.length;
                    for (var k = 0; k < length; ++k) {
                        var childHeader = children[k];
                        var childTile = new Cesium3DTile(that, baseUrl, childHeader, tile3D);
                        tile3D.children.push(childTile);
                        stack.push({
                            header : childHeader,
                            cesium3DTile : childTile
                        });
                        if (!childTile.hasContent) {
                            hasEmptyChild = true;
                        }
                    }
                }
                if (tile3D.hasContent && hasEmptyChild && (tile3D.refine === Cesium3DTileRefine.REPLACE)) {
                    // Tiles that use replacement refinement and have empty child tiles need to keep track of
                    // descendants with content in order to refine correctly.
                    refiningTiles.push(tile3D);
                }
            }

            prepareRefiningTiles(refiningTiles);

            return {
                tilesetJson : tilesetJson,
                root : rootTile
            };
        });
    };

    function prepareRefiningTiles(refiningTiles) {
        var stack = [];
        var length = refiningTiles.length;
        for (var i = 0; i < length; ++i) {
            var refiningTile = refiningTiles[i];
            refiningTile.descendantsWithContent = [];
            stack.push(refiningTile);
            while (stack.length > 0) {
                var tile = stack.pop();
                var children = tile.children;
                var childrenLength = children.length;
                for (var k = 0; k < childrenLength; ++k) {
                    var childTile = children[k];
                    if (childTile.hasContent) {
                        refiningTile.descendantsWithContent.push(childTile);
                    } else {
                        stack.push(childTile);
                    }
                }
            }
        }
    }

    function getScreenSpaceError(geometricError, tile, frameState) {
        // TODO: screenSpaceError2D like QuadtreePrimitive.js
        if (geometricError === 0.0) {
            // Leaf nodes do not have any error so save the computation
            return 0.0;
        }

        // Avoid divide by zero when viewer is inside the tile
        var distance = Math.max(tile.distanceToCamera, CesiumMath.EPSILON7);
        var height = frameState.context.drawingBufferHeight;
        var sseDenominator = frameState.camera.frustum.sseDenominator;

        return (geometricError * height) / (distance * sseDenominator);
    }

    function computeDistanceToCamera(children, frameState) {
        var length = children.length;
        for (var i = 0; i < length; ++i) {
            var child = children[i];
            child.distanceToCamera = child.distanceToTile(frameState);
        }
    }

    // PERFORMANCE_IDEA: is it worth exploiting frame-to-frame coherence in the sort, i.e., the
    // list of children are probably fully or mostly sorted unless the camera moved significantly?
    function sortChildrenByDistanceToCamera(a, b) {
        // Sort by farthest child first since this is going on a stack
        return b.distanceToCamera - a.distanceToCamera;
    }

    ///////////////////////////////////////////////////////////////////////////

    function requestContent(tileset, tile, outOfCore) {
        if (!outOfCore) {
            return;
        }
        if (!tile.canRequestContent()) {
            return;
        }

        tile.requestContent();

        if (!tile.contentUnloaded) {
            var stats = tileset._statistics;
            ++stats.numberOfPendingRequests;
            addLoadProgressEvent(tileset);

            var removeFunction = removeFromProcessingQueue(tileset, tile);
            when(tile.contentReadyToProcessPromise).then(addToProcessingQueue(tileset, tile)).otherwise(removeFunction);
            when(tile.contentReadyPromise).then(removeFunction).otherwise(removeFunction);
        }
    }

    function selectTile(tileset, tile, fullyVisible, frameState) {
        // There may also be a tight box around just the tile's contents, e.g., for a city, we may be
        // zoomed into a neighborhood and can cull the skyscrapers in the root node.
        if (tile.contentReady && (fullyVisible || (tile.contentsVisibility(frameState.cullingVolume) !== Intersect.OUTSIDE))) {
            tileset._selectedTiles.push(tile);
            tile.selected = true;

            if (tile.lastFrameNumber !== frameState.frameNumber - 1) {
                // Tile is newly visible; it is visible this frame, but was not visible last frame.
                tileset._newlySelectedTiles.push(tile);
            }
            tile.lastFrameNumber = frameState.frameNumber;
        }
    }

    var scratchStack = [];
    var scratchRefiningTiles = [];

    function selectTiles(tileset, frameState, outOfCore) {
        if (tileset.debugFreezeFrame) {
            return;
        }

        var maximumScreenSpaceError = tileset.maximumScreenSpaceError;
        var cullingVolume = frameState.cullingVolume;

        tileset._selectedTiles.length = 0;
        tileset._newlySelectedTiles.length = 0;

        scratchRefiningTiles.length = 0;

        var root = tileset._root;
        root.distanceToCamera = root.distanceToTile(frameState);
        root.parentPlaneMask = CullingVolume.MASK_INDETERMINATE;

        if (getScreenSpaceError(tileset._geometricError, root, frameState) <= maximumScreenSpaceError) {
            // The SSE of not rendering the tree is small enough that the tree does not need to be rendered
            return;
        }

        if (root.contentUnloaded) {
            requestContent(tileset, root, outOfCore);
            return;
        }

        var stats = tileset._statistics;

        var stack = scratchStack;
        stack.push(root);
        while (stack.length > 0) {
            // Depth first.  We want the high detail tiles first.
            var t = stack.pop();
            t.selected = false;
            ++stats.visited;

            var planeMask = t.visibility(cullingVolume);
            if (planeMask === CullingVolume.MASK_OUTSIDE) {
                // Tile is completely outside of the view frustum; therefore
                // so are all of its children.
                continue;
            }
            var fullyVisible = (planeMask === CullingVolume.MASK_INSIDE);

            // Tile is inside/intersects the view frustum.  How many pixels is its geometric error?
            var sse = getScreenSpaceError(t.geometricError, t, frameState);
// TODO: refine also based on (1) occlusion/VMSSE and/or (2) center of viewport

            var children = t.children;
            var childrenLength = children.length;
            var child;
            var k;
            var additiveRefinement = (t.refine === Cesium3DTileRefine.ADD);

            if (t.hasTilesetContent) {
                // If tile has tileset content, skip it and process its child instead (the tileset root)
                // No need to check visibility or sse of the child because its bounding volume
                // and geometric error are equal to its parent.
                if (t.contentReady) {
                    child = t.children[0];
                    child.parentPlaneMask = t.parentPlaneMask;
                    child.distanceToCamera = t.distanceToCamera;
                    if (child.contentUnloaded) {
                        requestContent(tileset, child, outOfCore);
                    } else {
                        stack.push(child);
                    }
                }
                continue;
            }

            if (additiveRefinement) {
                // With additive refinement, the tile is rendered
                // regardless of if its SSE is sufficient.
                selectTile(tileset, t, fullyVisible, frameState);

// TODO: experiment with prefetching children
                if (sse > maximumScreenSpaceError) {
                    // Tile does not meet SSE. Refine them in front-to-back order.

                    // Only sort and refine (render or request children) if any
                    // children are loaded or request slots are available.
                    var anyChildrenLoaded = (t.numberOfChildrenWithoutContent < childrenLength);
                    if (anyChildrenLoaded || t.canRequestContent()) {
                        // Distance is used for sorting now and for computing SSE when the tile comes off the stack.
                        computeDistanceToCamera(children, frameState);

                        // Sort children by distance for (1) request ordering, and (2) early-z
                        children.sort(sortChildrenByDistanceToCamera);
// TODO: is pixel size better?
// TODO: consider priority queue instead of explicit sort, which would no longer be DFS.

                        // With additive refinement, we only request children that are visible, compared
                        // to replacement refinement where we need all children.
                        for (k = 0; k < childrenLength; ++k) {
                            child = children[k];
                            // Store the plane mask so that the child can optimize based on its parent's returned mask
                            child.parentPlaneMask = planeMask;

                            // Use parent's geometric error with child's box to see if we already meet the SSE
                            if (getScreenSpaceError(t.geometricError, child, frameState) > maximumScreenSpaceError) {
                                if (child.contentUnloaded) {
                                    if (child.visibility(cullingVolume) !== CullingVolume.MASK_OUTSIDE) {
                                        requestContent(tileset, child, outOfCore);
                                    }
                                } else {
                                    stack.push(child);
                                }
                            }
                        }
                    }
                }
            } else {
                // t.refine === Cesium3DTileRefine.REPLACE
                //
                // With replacement refinement, if the tile's SSE
                // is not sufficient, its children (or ancestors) are
                // rendered instead

                if ((sse <= maximumScreenSpaceError) || (childrenLength === 0)) {
                    // This tile meets the SSE so add its commands.
                    // Select tile if it's a leaf (childrenLength === 0)
                    selectTile(tileset, t, fullyVisible, frameState);
                } else {
                    // Tile does not meet SSE.

                    // Only sort children by distance if we are going to refine to them
                    // or slots are available to request them.  If we are just rendering the
                    // tile (and can't make child requests because no slots are available)
                    // then the children do not need to be sorted.

                    var allChildrenLoaded = t.numberOfChildrenWithoutContent === 0;
                    if (allChildrenLoaded || t.canRequestContent()) {
                        // Distance is used for sorting now and for computing SSE when the tile comes off the stack.
                        computeDistanceToCamera(children, frameState);

                        // Sort children by distance for (1) request ordering, and (2) early-z
                        children.sort(sortChildrenByDistanceToCamera);
// TODO: same TODO as above.
                    }

                    if (!allChildrenLoaded) {
                        // Tile does not meet SSE.  Add its commands since it is the best we have and request its children.
                        selectTile(tileset, t, fullyVisible, frameState);

                        if (outOfCore) {
                            for (k = 0; (k < childrenLength) && t.canRequestContent(); ++k) {
                                child = children[k];
// TODO: we could spin a bit less CPU here and probably above by keeping separate lists for unloaded/ready children.
                                if (child.contentUnloaded) {
                                    requestContent(tileset, child, outOfCore);
                                }
                            }
                        }
                    } else {
                        // Tile does not meet SEE and its children are loaded.  Refine to them in front-to-back order.
                        for (k = 0; k < childrenLength; ++k) {
                            child = children[k];
                            // Store the plane mask so that the child can optimize based on its parent's returned mask
                            child.parentPlaneMask = planeMask;
                            stack.push(child);
                        }

                        if (defined(t.descendantsWithContent)) {
                            scratchRefiningTiles.push(t);
                        }
                    }
                }
            }
        }

        checkRefiningTiles(scratchRefiningTiles, tileset, frameState);
    }

    function checkRefiningTiles(refiningTiles, tileset, frameState) {
        // In the common case, a tile that uses replacement refinement is refinable once all its
        // children are loaded. However if it has an empty child, refining to its children would
        // show a visible gap. In this case, the empty child's children (or further descendants)
        // would need to be selected before the original tile is refinable. It is hard to determine
        // this easily during the traversal, so this fixes the situation retroactively.
        var descendant;
        var refiningTilesLength = refiningTiles.length;
        for (var i = 0; i < refiningTilesLength; ++i) {
            var j;
            var refinable = true;
            var refiningTile = refiningTiles[i];
            var descendantsLength = refiningTile.descendantsWithContent.length;
            for (j = 0; j < descendantsLength; ++j) {
                descendant = refiningTile.descendantsWithContent[j];
                if (!descendant.selected) {
                    // TODO: also check that its visible
                    refinable = false;
                    break;
                }
            }
            if (!refinable) {
                var fullyVisible = refiningTile.visibility(frameState.cullingVolume) === CullingVolume.MASK_INSIDE;
                selectTile(tileset, refiningTile, fullyVisible, frameState);
                for (j = 0; j < descendantsLength; ++j) {
                    descendant = refiningTile.descendantsWithContent[j];
                    descendant.selected = false;
                }
            }
        }
    }

    ///////////////////////////////////////////////////////////////////////////

    function addToProcessingQueue(tileset, tile) {
        return function() {
            tileset._processingQueue.push(tile);

            --tileset._statistics.numberOfPendingRequests;
            ++tileset._statistics.numberProcessing;
            addLoadProgressEvent(tileset);
        };
    }

    function removeFromProcessingQueue(tileset, tile) {
        return function() {
            var index = tileset._processingQueue.indexOf(tile);
            if (index >= 0) {
                // Remove from processing queue
                tileset._processingQueue.splice(index, 1);
                --tileset._statistics.numberProcessing;
            } else {
                // Not in processing queue
                // For example, when a url request fails and the ready promise is rejected
                --tileset._statistics.numberOfPendingRequests;
            }

            addLoadProgressEvent(tileset);
        };
    }

    function processTiles(tileset, frameState) {
        var tiles = tileset._processingQueue;
        var length = tiles.length;

        // Process tiles in the PROCESSING state so they will eventually move to the READY state.
        // Traverse backwards in case a tile is removed as a result of calling process()
        for (var i = length - 1; i >= 0; --i) {
            tiles[i].process(tileset, frameState);
        }
    }

    ///////////////////////////////////////////////////////////////////////////

    function clearStats(tileset) {
        var stats = tileset._statistics;
        stats.visited = 0;
        stats.numberOfCommands = 0;

        var styleStats = tileset._styleEngine.statistics;
        styleStats.numberOfTilesStyled = 0;
        styleStats.numberOfFeaturesStyled = 0;
    }

    function showStats(tileset, isPick) {
        var stats = tileset._statistics;
        var styleStats = tileset._styleEngine.statistics;

        if (tileset.debugShowStatistics && (
            stats.lastVisited !== stats.visited ||
            stats.lastNumberOfCommands !== stats.numberOfCommands ||
            stats.lastSelected !== tileset._selectedTiles.length ||
            stats.lastNumberOfPendingRequests !== stats.numberOfPendingRequests ||
            stats.lastNumberProcessing !== stats.numberProcessing ||
            styleStats.lastNumberOfTilesStyled !== styleStats.numberOfTilesStyled ||
            styleStats.lastNumberOfFeaturesStyled !== styleStats.numberOfFeaturesStyled)) {

            stats.lastVisited = stats.visited;
            stats.lastNumberOfCommands = stats.numberOfCommands;
            stats.lastSelected = tileset._selectedTiles.length;
            stats.lastNumberOfPendingRequests = stats.numberOfPendingRequests;
            stats.lastNumberProcessing = stats.numberProcessing;
            styleStats.lastNumberOfTilesStyled = styleStats.numberOfTilesStyled;
            styleStats.lastNumberOfFeaturesStyled = styleStats.numberOfFeaturesStyled;

            // Since the pick pass uses a smaller frustum around the pixel of interest,
            // the stats will be different than the normal render pass.
            var s = isPick ? '[Pick ]: ' : '[Color]: ';
            s +=
                'Visited: ' + stats.visited +
                // Number of commands returned is likely to be higher than the number of tiles selected
                // because of tiles that create multiple commands.
                ', Selected: ' + tileset._selectedTiles.length +
                // Number of commands executed is likely to be higher because of commands overlapping
                // multiple frustums.
                ', Commands: ' + stats.numberOfCommands +
                ', Requests: ' + stats.numberOfPendingRequests +
                ', Processing: ' + stats.numberProcessing +
                ', Tiles styled: ' + styleStats.numberOfTilesStyled +
                ', Features styled: ' + styleStats.numberOfFeaturesStyled;

            /*global console*/
            console.log(s);
        }
    }

    function updateTiles(tileset, frameState) {
        tileset._styleEngine.applyStyle(tileset, frameState);

        var commandList = frameState.commandList;
        var numberOfInitialCommands = commandList.length;
        var selectedTiles = tileset._selectedTiles;
        var length = selectedTiles.length;
        var tileVisible = tileset.tileVisible;
        for (var i = 0; i < length; ++i) {
            var tile = selectedTiles[i];
            if (tile.selected) {
                // Raise visible event before update in case the visible event
                // makes changes that update needs to apply to WebGL resources
                tileVisible.raiseEvent(tile);
                tile.update(tileset, frameState);
            }
        }

        // Number of commands added by each update above
        tileset._statistics.numberOfCommands = (commandList.length - numberOfInitialCommands);
    }

    ///////////////////////////////////////////////////////////////////////////

    function addLoadProgressEvent(tileset) {
        if (tileset.loadProgress.numberOfListeners > 0) {
            var stats = tileset._statistics;
            tileset._loadProgressEventsToRaise.push({
                numberOfPendingRequests : stats.numberOfPendingRequests,
                numberProcessing : stats.numberProcessing
            });
        }
    }

    function evenMoreComplicated(tileset, numberOfPendingRequests, numberProcessing) {
        return function() {
            tileset.loadProgress.raiseEvent(numberOfPendingRequests, numberProcessing);
        };
    }

    function raiseLoadProgressEvents(tileset, frameState) {
        var eventsToRaise = tileset._loadProgressEventsToRaise;
        var length = eventsToRaise.length;
        for (var i = 0; i < length; ++i) {
            var numberOfPendingRequests = eventsToRaise[i].numberOfPendingRequests;
            var numberProcessing = eventsToRaise[i].numberProcessing;

            frameState.afterRender.push(evenMoreComplicated(tileset, numberOfPendingRequests, numberProcessing));
        }
        eventsToRaise.length = 0;
    }

    ///////////////////////////////////////////////////////////////////////////

    /**
     * Called when {@link Viewer} or {@link CesiumWidget} render the scene to
     * get the draw commands needed to render this primitive.
     * <p>
     * Do not call this function directly.  This is documented just to
     * list the exceptions that may be propagated when the scene is rendered:
     * </p>
     *
     * @exception {DeveloperError} The tileset must be 3D Tiles version 0.0.  See https://github.com/AnalyticalGraphicsInc/3d-tiles#spec-status
     */
    Cesium3DTileset.prototype.update = function(frameState) {
        // TODO: Support 2D and CV
        if (!this.show || !defined(this._root) || (frameState.mode !== SceneMode.SCENE3D)) {
            return;
        }

        // Do not do out-of-core operations (new content requests, cache removal,
        // process new tiles) during the pick pass.
        var passes = frameState.passes;
        var isPick = (passes.pick && !passes.render);
        var outOfCore = !isPick;

        clearStats(this);

        if (outOfCore) {
            processTiles(this, frameState);
        }
        selectTiles(this, frameState, outOfCore);
        updateTiles(this, frameState);

        // Events are raised (added to the afterRender queue) here since promises
        // may resolve outside of the update loop that then raise events, e.g.,
        // model's readyPromise.
        raiseLoadProgressEvents(this, frameState);

        showStats(this, isPick);
    };

    /**
     * Returns true if this object was destroyed; otherwise, false.
     * <br /><br />
     * If this object was destroyed, it should not be used; calling any function other than
     * <code>isDestroyed</code> will result in a {@link DeveloperError} exception.
     *
     * @returns {Boolean} <code>true</code> if this object was destroyed; otherwise, <code>false</code>.
     *
     * @see Cesium3DTileset#destroy
     */
    Cesium3DTileset.prototype.isDestroyed = function() {
        return false;
    };

    /**
     * Destroys the WebGL resources held by this object.  Destroying an object allows for deterministic
     * release of WebGL resources, instead of relying on the garbage collector to destroy this object.
     * <br /><br />
     * Once an object is destroyed, it should not be used; calling any function other than
     * <code>isDestroyed</code> will result in a {@link DeveloperError} exception.  Therefore,
     * assign the return value (<code>undefined</code>) to the object as done in the example.
     *
     * @returns {undefined}
     *
     * @exception {DeveloperError} This object was destroyed, i.e., destroy() was called.
     *
     *
     * @example
     * tileset = tileset && tileset.destroy();
     *
     * @see Cesium3DTileset#isDestroyed
     */
    Cesium3DTileset.prototype.destroy = function() {
        // Traverse the tree and destroy all tiles
        if (defined(this._root)) {
            var stack = scratchStack;
            stack.push(this._root);

            while (stack.length > 0) {
                var t = stack.pop();
                t.destroy();

                var children = t.children;
                var length = children.length;
                for (var i = 0; i < length; ++i) {
                    stack.push(children[i]);
                }
            }
        }

        this._root = undefined;
        return destroyObject(this);
    };

    return Cesium3DTileset;
});<|MERGE_RESOLUTION|>--- conflicted
+++ resolved
@@ -20,11 +20,7 @@
         '../ThirdParty/when',
         './Cesium3DTile',
         './Cesium3DTileRefine',
-<<<<<<< HEAD
-        './Cesium3DTilesetState',
         './Cesium3DTileStyleEngine',
-=======
->>>>>>> 6705ed63
         './CullingVolume',
         './SceneMode'
     ], function(
@@ -48,11 +44,7 @@
         when,
         Cesium3DTile,
         Cesium3DTileRefine,
-<<<<<<< HEAD
-        Cesium3DTilesetState,
         Cesium3DTileStyleEngine,
-=======
->>>>>>> 6705ed63
         CullingVolume,
         SceneMode) {
     "use strict";
