/*global define*/
define([
        '../Core/BoundingSphere',
        '../Core/Cartesian2',
        '../Core/Cartesian3',
        '../Core/Cartesian4',
        '../Core/Cartographic',
        '../Core/Color',
        '../Core/ComponentDatatype',
        '../Core/defaultValue',
        '../Core/defined',
        '../Core/defineProperties',
        '../Core/destroyObject',
        '../Core/DeveloperError',
        '../Core/EncodedCartesian3',
        '../Core/IndexDatatype',
        '../Core/Intersect',
        '../Core/Math',
        '../Core/Matrix4',
        '../Core/Plane',
        '../Renderer/Buffer',
        '../Renderer/BufferUsage',
        '../Renderer/DrawCommand',
        '../Renderer/RenderState',
        '../Renderer/ShaderProgram',
        '../Renderer/ShaderSource',
        '../Renderer/VertexArray',
        '../Shaders/PolylineCommon',
        '../Shaders/PolylineFS',
        '../Shaders/PolylineVS',
        './BatchTable',
        './BlendingState',
        './Material',
        './Pass',
        './Polyline',
        './SceneMode'
    ], function(
        BoundingSphere,
        Cartesian2,
        Cartesian3,
        Cartesian4,
        Cartographic,
        Color,
        ComponentDatatype,
        defaultValue,
        defined,
        defineProperties,
        destroyObject,
        DeveloperError,
        EncodedCartesian3,
        IndexDatatype,
        Intersect,
        CesiumMath,
        Matrix4,
        Plane,
        Buffer,
        BufferUsage,
        DrawCommand,
        RenderState,
        ShaderProgram,
        ShaderSource,
        VertexArray,
        PolylineCommon,
        PolylineFS,
        PolylineVS,
        BatchTable,
        BlendingState,
        Material,
        Pass,
        Polyline,
        SceneMode) {
    'use strict';

    var SHOW_INDEX = Polyline.SHOW_INDEX;
    var WIDTH_INDEX = Polyline.WIDTH_INDEX;
    var POSITION_INDEX = Polyline.POSITION_INDEX;
    var MATERIAL_INDEX = Polyline.MATERIAL_INDEX;
    //POSITION_SIZE_INDEX is needed for when the polyline's position array changes size.
    //When it does, we need to recreate the indicesBuffer.
    var POSITION_SIZE_INDEX = Polyline.POSITION_SIZE_INDEX;
    var DISTANCE_DISPLAY_CONDITION = Polyline.DISTANCE_DISPLAY_CONDITION;
    var NUMBER_OF_PROPERTIES = Polyline.NUMBER_OF_PROPERTIES;

    var attributeLocations = {
        texCoordExpandAndBatchIndex : 0,
        position3DHigh : 1,
        position3DLow : 2,
        position2DHigh : 3,
        position2DLow : 4,
        prevPosition3DHigh : 5,
        prevPosition3DLow : 6,
        prevPosition2DHigh : 7,
        prevPosition2DLow : 8,
        nextPosition3DHigh : 9,
        nextPosition3DLow : 10,
        nextPosition2DHigh : 11,
        nextPosition2DLow : 12
    };

    /**
     * A renderable collection of polylines.
     * <br /><br />
     * <div align="center">
     * <img src="images/Polyline.png" width="400" height="300" /><br />
     * Example polylines
     * </div>
     * <br /><br />
     * Polylines are added and removed from the collection using {@link PolylineCollection#add}
     * and {@link PolylineCollection#remove}.
     *
     * @alias PolylineCollection
     * @constructor
     *
     * @param {Object} [options] Object with the following properties:
     * @param {Matrix4} [options.modelMatrix=Matrix4.IDENTITY] The 4x4 transformation matrix that transforms each polyline from model to world coordinates.
     * @param {Boolean} [options.debugShowBoundingVolume=false] For debugging only. Determines if this primitive's commands' bounding spheres are shown.
     *
     * @performance For best performance, prefer a few collections, each with many polylines, to
     * many collections with only a few polylines each.  Organize collections so that polylines
     * with the same update frequency are in the same collection, i.e., polylines that do not
     * change should be in one collection; polylines that change every frame should be in another
     * collection; and so on.
     *
     * @see PolylineCollection#add
     * @see PolylineCollection#remove
     * @see Polyline
     * @see LabelCollection
     *
     * @example
     * // Create a polyline collection with two polylines
     * var polylines = new Cesium.PolylineCollection();
     * polylines.add({
     *   positions : Cesium.Cartesian3.fromDegreesArray([
     *     -75.10, 39.57,
     *     -77.02, 38.53,
     *     -80.50, 35.14,
     *     -80.12, 25.46]),
     *   width : 2
     * });
     *
     * polylines.add({
     *   positions : Cesium.Cartesian3.fromDegreesArray([
     *     -73.10, 37.57,
     *     -75.02, 36.53,
     *     -78.50, 33.14,
     *     -78.12, 23.46]),
     *   width : 4
     * });
     */
    function PolylineCollection(options) {
        options = defaultValue(options, defaultValue.EMPTY_OBJECT);

        /**
         * The 4x4 transformation matrix that transforms each polyline in this collection from model to world coordinates.
         * When this is the identity matrix, the polylines are drawn in world coordinates, i.e., Earth's WGS84 coordinates.
         * Local reference frames can be used by providing a different transformation matrix, like that returned
         * by {@link Transforms.eastNorthUpToFixedFrame}.
         *
         * @type {Matrix4}
         * @default {@link Matrix4.IDENTITY}
         */
        this.modelMatrix = Matrix4.clone(defaultValue(options.modelMatrix, Matrix4.IDENTITY));
        this._modelMatrix = Matrix4.clone(Matrix4.IDENTITY);

        /**
         * This property is for debugging only; it is not for production use nor is it optimized.
         * <p>
         * Draws the bounding sphere for each draw command in the primitive.
         * </p>
         *
         * @type {Boolean}
         *
         * @default false
         */
        this.debugShowBoundingVolume = defaultValue(options.debugShowBoundingVolume, false);

        this._opaqueRS = undefined;
        this._translucentRS = undefined;

        this._colorCommands = [];
        this._pickCommands = [];

        this._polylinesUpdated = false;
        this._polylinesRemoved = false;
        this._createVertexArray = false;
        this._propertiesChanged = new Uint32Array(NUMBER_OF_PROPERTIES);
        this._polylines = [];
        this._polylineBuckets = {};

        // The buffer usage is determined based on the usage of the attribute over time.
        this._positionBufferUsage = { bufferUsage : BufferUsage.STATIC_DRAW, frameCount : 0 };

        this._mode = undefined;

        this._polylinesToUpdate = [];
        this._vertexArrays = [];
        this._positionBuffer = undefined;
        this._texCoordExpandAndBatchIndexBuffer = undefined;

        this._batchTable = undefined;
        this._createBatchTable = false;
    }

    defineProperties(PolylineCollection.prototype, {
        /**
         * Returns the number of polylines in this collection.  This is commonly used with
         * {@link PolylineCollection#get} to iterate over all the polylines
         * in the collection.
         * @memberof PolylineCollection.prototype
         * @type {Number}
         */
        length : {
            get : function() {
                removePolylines(this);
                return this._polylines.length;
            }
        }
    });

    /**
     * Creates and adds a polyline with the specified initial properties to the collection.
     * The added polyline is returned so it can be modified or removed from the collection later.
     *
     * @param {Object}[polyline] A template describing the polyline's properties as shown in Example 1.
     * @returns {Polyline} The polyline that was added to the collection.
     *
     * @performance After calling <code>add</code>, {@link PolylineCollection#update} is called and
     * the collection's vertex buffer is rewritten - an <code>O(n)</code> operation that also incurs CPU to GPU overhead.
     * For best performance, add as many polylines as possible before calling <code>update</code>.
     *
     * @exception {DeveloperError} This object was destroyed, i.e., destroy() was called.
     *
     *
     * @example
     * // Example 1:  Add a polyline, specifying all the default values.
     * var p = polylines.add({
     *   show : true,
     *   positions : ellipsoid.cartographicArrayToCartesianArray([
           Cesium.Cartographic.fromDegrees(-75.10, 39.57),
           Cesium.Cartographic.fromDegrees(-77.02, 38.53)]),
     *   width : 1
     * });
     * 
     * @see PolylineCollection#remove
     * @see PolylineCollection#removeAll
     * @see PolylineCollection#update
     */
    PolylineCollection.prototype.add = function(polyline) {
        var p = new Polyline(polyline, this);
        p._index = this._polylines.length;
        this._polylines.push(p);
        this._createVertexArray = true;
        this._createBatchTable = true;
        return p;
    };

    /**
     * Removes a polyline from the collection.
     *
     * @param {Polyline} polyline The polyline to remove.
     * @returns {Boolean} <code>true</code> if the polyline was removed; <code>false</code> if the polyline was not found in the collection.
     *
     * @performance After calling <code>remove</code>, {@link PolylineCollection#update} is called and
     * the collection's vertex buffer is rewritten - an <code>O(n)</code> operation that also incurs CPU to GPU overhead.
     * For best performance, remove as many polylines as possible before calling <code>update</code>.
     * If you intend to temporarily hide a polyline, it is usually more efficient to call
     * {@link Polyline#show} instead of removing and re-adding the polyline.
     *
     * @exception {DeveloperError} This object was destroyed, i.e., destroy() was called.
     *
     *
     * @example
     * var p = polylines.add(...);
     * polylines.remove(p);  // Returns true
     * 
     * @see PolylineCollection#add
     * @see PolylineCollection#removeAll
     * @see PolylineCollection#update
     * @see Polyline#show
     */
    PolylineCollection.prototype.remove = function(polyline) {
        if (this.contains(polyline)) {
            this._polylines[polyline._index] = undefined; // Removed later
            this._polylinesRemoved = true;
            this._createVertexArray = true;
            this._createBatchTable = true;
            if (defined(polyline._bucket)) {
                var bucket = polyline._bucket;
                bucket.shaderProgram = bucket.shaderProgram && bucket.shaderProgram.destroy();
                bucket.pickShaderProgram = bucket.pickShaderProgram && bucket.pickShaderProgram.destroy();
            }
            polyline._destroy();
            return true;
        }

        return false;
    };

    /**
     * Removes all polylines from the collection.
     *
     * @performance <code>O(n)</code>.  It is more efficient to remove all the polylines
     * from a collection and then add new ones than to create a new collection entirely.
     *
     * @exception {DeveloperError} This object was destroyed, i.e., destroy() was called.
     *
     *
     * @example
     * polylines.add(...);
     * polylines.add(...);
     * polylines.removeAll();
     * 
     * @see PolylineCollection#add
     * @see PolylineCollection#remove
     * @see PolylineCollection#update
     */
    PolylineCollection.prototype.removeAll = function() {
        releaseShaders(this);
        destroyPolylines(this);
        this._polylineBuckets = {};
        this._polylinesRemoved = false;
        this._polylines.length = 0;
        this._polylinesToUpdate.length = 0;
        this._createVertexArray = true;
    };

    /**
     * Determines if this collection contains the specified polyline.
     *
     * @param {Polyline} polyline The polyline to check for.
     * @returns {Boolean} true if this collection contains the polyline, false otherwise.
     *
     * @see PolylineCollection#get
     */
    PolylineCollection.prototype.contains = function(polyline) {
        return defined(polyline) && polyline._polylineCollection === this;
    };

    /**
     * Returns the polyline in the collection at the specified index.  Indices are zero-based
     * and increase as polylines are added.  Removing a polyline shifts all polylines after
     * it to the left, changing their indices.  This function is commonly used with
     * {@link PolylineCollection#length} to iterate over all the polylines
     * in the collection.
     *
     * @param {Number} index The zero-based index of the polyline.
     * @returns {Polyline} The polyline at the specified index.
     *
     * @performance If polylines were removed from the collection and
     * {@link PolylineCollection#update} was not called, an implicit <code>O(n)</code>
     * operation is performed.
     *
     * @exception {DeveloperError} This object was destroyed, i.e., destroy() was called.
     *
     * @example
     * // Toggle the show property of every polyline in the collection
     * var len = polylines.length;
     * for (var i = 0; i < len; ++i) {
     *   var p = polylines.get(i);
     *   p.show = !p.show;
     * }
     *
     * @see PolylineCollection#length
     */
    PolylineCollection.prototype.get = function(index) {
        //>>includeStart('debug', pragmas.debug);
        if (!defined(index)) {
            throw new DeveloperError('index is required.');
        }
        //>>includeEnd('debug');

        removePolylines(this);
        return this._polylines[index];
    };

    function createBatchTable(collection, context) {
        if (defined(collection._batchTable)) {
            collection._batchTable.destroy();
        }

        var attributes = [{
            functionName : 'batchTable_getWidthAndShow',
            componentDatatype : ComponentDatatype.UNSIGNED_BYTE,
            componentsPerAttribute : 2
        }, {
            functionName : 'batchTable_getPickColor',
            componentDatatype : ComponentDatatype.UNSIGNED_BYTE,
            componentsPerAttribute : 4,
            normalize : true
        }];

        if (defined(context.floatingPointTexture)) {
            attributes.push({
                functionName : 'batchTable_getCenterHigh',
                componentDatatype : ComponentDatatype.FLOAT,
                componentsPerAttribute : 3
            }, {
                functionName : 'batchTable_getCenterLowAndRadius',
                componentDatatype : ComponentDatatype.FLOAT,
                componentsPerAttribute : 4
            }, {
                functionName : 'batchTable_getDistanceDisplayCondition',
                componentDatatype : ComponentDatatype.FLOAT,
                componentsPerAttribute : 2
            });
        }

        collection._batchTable = new BatchTable(attributes, collection._polylines.length);
    }

    var scratchUpdatePolylineEncodedCartesian = new EncodedCartesian3();
    var scratchUpdatePolylineCartesian4 = new Cartesian4();
    var scratchNearFarCartesian2 = new Cartesian2();

    /**
     * @private
     */
    PolylineCollection.prototype.update = function(frameState) {
        removePolylines(this);

        if (this._polylines.length === 0) {
            return;
        }

        updateMode(this, frameState);

        var context = frameState.context;
        var projection = frameState.mapProjection;
        var polyline;
        var properties = this._propertiesChanged;

        if (this._createBatchTable) {
            createBatchTable(this, context);
            this._createBatchTable = false;
        }

        if (this._createVertexArray || computeNewBuffersUsage(this)) {
            createVertexArrays(this, context, projection);
        } else if (this._polylinesUpdated) {
            // Polylines were modified, but no polylines were added or removed.
            var polylinesToUpdate = this._polylinesToUpdate;
            if (this._mode !== SceneMode.SCENE3D) {
                var updateLength = polylinesToUpdate.length;
                for ( var i = 0; i < updateLength; ++i) {
                    polyline = polylinesToUpdate[i];
                    polyline.update();
                }
            }

            // if a polyline's positions size changes, we need to recreate the vertex arrays and vertex buffers because the indices will be different.
            // if a polyline's material changes, we need to recreate the VAOs and VBOs because they will be batched differently.
            if (properties[POSITION_SIZE_INDEX] || properties[MATERIAL_INDEX]) {
                createVertexArrays(this, context, projection);
            } else {
                var length = polylinesToUpdate.length;
                var polylineBuckets = this._polylineBuckets;
                for ( var ii = 0; ii < length; ++ii) {
                    polyline = polylinesToUpdate[ii];
                    properties = polyline._propertiesChanged;
                    var bucket = polyline._bucket;
                    var index = 0;
                    for (var x in polylineBuckets) {
                        if (polylineBuckets.hasOwnProperty(x)) {
                            if (polylineBuckets[x] === bucket) {
                                if (properties[POSITION_INDEX]) {
                                    bucket.writeUpdate(index, polyline, this._positionBuffer, projection);
                                }
                                break;
                            }
                            index += polylineBuckets[x].lengthOfPositions;
                        }
                    }

                    if (properties[SHOW_INDEX] || properties[WIDTH_INDEX]) {
                        this._batchTable.setBatchedAttribute(polyline._index, 0, new Cartesian2(polyline._width, polyline._show));
                    }

                    if (this._batchTable.attributes.length > 2) {
                        if (properties[POSITION_INDEX] || properties[POSITION_SIZE_INDEX]) {
                            var boundingSphere = frameState.mode === SceneMode.SCENE2D ? polyline._boundingVolume2D : polyline._boundingVolumeWC;
                            var encodedCenter = EncodedCartesian3.fromCartesian(boundingSphere.center, scratchUpdatePolylineEncodedCartesian);
                            var low = Cartesian4.fromElements(encodedCenter.low.x, encodedCenter.low.y, encodedCenter.low.z, boundingSphere.radius, scratchUpdatePolylineCartesian4);
                            this._batchTable.setEntry(polyline._index, 2, encodedCenter.high);
                            this._batchTable.setEntry(polyline._index, 3, low);
                        }

                        if (properties[DISTANCE_DISPLAY_CONDITION]) {
                            var nearFarCartesian = scratchNearFarCartesian2;
                            nearFarCartesian.x = 0.0;
                            nearFarCartesian.y = Number.MAX_VALUE;

                            var distanceDisplayCondition = polyline.distanceDisplayCondition;
                            if (defined(distanceDisplayCondition)) {
                                nearFarCartesian.x = distanceDisplayCondition.near;
                                nearFarCartesian.x = distanceDisplayCondition.far;
                            }

                            this._batchTable.setEntry(polyline._index, 4, nearFarCartesian);
                        }
                    }

                    polyline._clean();
                }
            }
            polylinesToUpdate.length = 0;
            this._polylinesUpdated = false;
        }

        properties = this._propertiesChanged;
        for ( var k = 0; k < NUMBER_OF_PROPERTIES; ++k) {
            properties[k] = 0;
        }

        var modelMatrix = Matrix4.IDENTITY;
        if (frameState.mode === SceneMode.SCENE3D) {
            modelMatrix = this.modelMatrix;
        }

        var pass = frameState.passes;
        var useDepthTest = (frameState.morphTime !== 0.0);

        if (!defined(this._opaqueRS) || this._opaqueRS.depthTest.enabled !== useDepthTest) {
            this._opaqueRS = RenderState.fromCache({
                depthMask : useDepthTest,
                depthTest : {
                    enabled : useDepthTest
                }
            });
        }

        if (!defined(this._translucentRS) || this._translucentRS.depthTest.enabled !== useDepthTest) {
            this._translucentRS = RenderState.fromCache({
                blending : BlendingState.ALPHA_BLEND,
                depthMask : !useDepthTest,
                depthTest : {
                    enabled : useDepthTest
                }
            });
        }

        this._batchTable.update(frameState);

        if (pass.render) {
            var colorList = this._colorCommands;
            createCommandLists(this, frameState, colorList, modelMatrix, true);
        }

        if (pass.pick) {
            var pickList = this._pickCommands;
            createCommandLists(this, frameState, pickList, modelMatrix, false);
        }
    };

    var boundingSphereScratch = new BoundingSphere();
    var boundingSphereScratch2 = new BoundingSphere();

    function createCommandLists(polylineCollection, frameState, commands, modelMatrix, renderPass) {
        var context = frameState.context;
        var commandList = frameState.commandList;

        var commandsLength = commands.length;
        var commandIndex = 0;
        var cloneBoundingSphere = true;

        var vertexArrays = polylineCollection._vertexArrays;
        var debugShowBoundingVolume = polylineCollection.debugShowBoundingVolume;

        var batchTable = polylineCollection._batchTable;
        var uniformCallback = batchTable.getUniformMapCallback();

        var length = vertexArrays.length;
        for ( var m = 0; m < length; ++m) {
            var va = vertexArrays[m];
            var buckets = va.buckets;
            var bucketLength = buckets.length;

            for ( var n = 0; n < bucketLength; ++n) {
                var bucketLocator = buckets[n];

                var offset = bucketLocator.offset;
                var sp = renderPass ? bucketLocator.bucket.shaderProgram : bucketLocator.bucket.pickShaderProgram;

                var polylines = bucketLocator.bucket.polylines;
                var polylineLength = polylines.length;
                var currentId;
                var currentMaterial;
                var count = 0;
                var command;

                for (var s = 0; s < polylineLength; ++s) {
                    var polyline = polylines[s];
                    var mId = createMaterialId(polyline._material);
                    if (mId !== currentId) {
                        if (defined(currentId) && count > 0) {
                            var translucent = currentMaterial.isTranslucent();

                            if (commandIndex >= commandsLength) {
                                command = new DrawCommand({
                                    owner : polylineCollection
                                });
                                commands.push(command);
                            } else {
                                command = commands[commandIndex];
                            }

                            ++commandIndex;

                            command.boundingVolume = BoundingSphere.clone(boundingSphereScratch, command.boundingVolume);
                            command.modelMatrix = modelMatrix;
                            command.shaderProgram = sp;
                            command.vertexArray = va.va;
                            command.renderState = translucent ? polylineCollection._translucentRS : polylineCollection._opaqueRS;
                            command.pass = translucent ? Pass.TRANSLUCENT : Pass.OPAQUE;
                            command.debugShowBoundingVolume = renderPass ? debugShowBoundingVolume : false;

                            command.uniformMap = uniformCallback(currentMaterial._uniforms);
                            command.count = count;
                            command.offset = offset;

                            offset += count;
                            count = 0;
                            cloneBoundingSphere = true;

                            commandList.push(command);
                        }

                        currentMaterial = polyline._material;
                        currentMaterial.update(context);
                        currentId = mId;
                    }

                    var locators = polyline._locatorBuckets;
                    var locatorLength = locators.length;
                    for (var t = 0; t < locatorLength; ++t) {
                        var locator = locators[t];
                        if (locator.locator === bucketLocator) {
                            count += locator.count;
                        }
                    }

                    var boundingVolume;
                    if (frameState.mode === SceneMode.SCENE3D) {
                        boundingVolume = polyline._boundingVolumeWC;
                    } else if (frameState.mode === SceneMode.COLUMBUS_VIEW) {
                        boundingVolume = polyline._boundingVolume2D;
                    } else if (frameState.mode === SceneMode.SCENE2D) {
                        if (defined(polyline._boundingVolume2D)) {
                            boundingVolume = BoundingSphere.clone(polyline._boundingVolume2D, boundingSphereScratch2);
                            boundingVolume.center.x = 0.0;
                        }
                    } else if (defined(polyline._boundingVolumeWC) && defined(polyline._boundingVolume2D)) {
                        boundingVolume = BoundingSphere.union(polyline._boundingVolumeWC, polyline._boundingVolume2D, boundingSphereScratch2);
                    }

                    if (cloneBoundingSphere) {
                        cloneBoundingSphere = false;
                        BoundingSphere.clone(boundingVolume, boundingSphereScratch);
                    } else {
                        BoundingSphere.union(boundingVolume, boundingSphereScratch, boundingSphereScratch);
                    }
                }

                if (defined(currentId) && count > 0) {
                    if (commandIndex >= commandsLength) {
                        command = new DrawCommand({
                            owner : polylineCollection
                        });
                        commands.push(command);
                    } else {
                        command = commands[commandIndex];
                    }

                    ++commandIndex;

                    command.boundingVolume = BoundingSphere.clone(boundingSphereScratch, command.boundingVolume);
                    command.modelMatrix = modelMatrix;
                    command.shaderProgram = sp;
                    command.vertexArray = va.va;
                    command.renderState = currentMaterial.isTranslucent() ? polylineCollection._translucentRS : polylineCollection._opaqueRS;
                    command.pass = currentMaterial.isTranslucent() ? Pass.TRANSLUCENT : Pass.OPAQUE;
                    command.debugShowBoundingVolume = renderPass ? debugShowBoundingVolume : false;

                    command.uniformMap = uniformCallback(currentMaterial._uniforms);
                    command.count = count;
                    command.offset = offset;

                    cloneBoundingSphere = true;

                    commandList.push(command);
                }

                currentId = undefined;
            }
        }

        commands.length = commandIndex;
    }

    /**
     * Returns true if this object was destroyed; otherwise, false.
     * <br /><br />
     * If this object was destroyed, it should not be used; calling any function other than
     * <code>isDestroyed</code> will result in a {@link DeveloperError} exception.
     *
     * @returns {Boolean} <code>true</code> if this object was destroyed; otherwise, <code>false</code>.
     *
     * @see PolylineCollection#destroy
     */
    PolylineCollection.prototype.isDestroyed = function() {
        return false;
    };

    /**
     * Destroys the WebGL resources held by this object.  Destroying an object allows for deterministic
     * release of WebGL resources, instead of relying on the garbage collector to destroy this object.
     * <br /><br />
     * Once an object is destroyed, it should not be used; calling any function other than
     * <code>isDestroyed</code> will result in a {@link DeveloperError} exception.  Therefore,
     * assign the return value (<code>undefined</code>) to the object as done in the example.
     *
     * @returns {undefined}
     *
     * @exception {DeveloperError} This object was destroyed, i.e., destroy() was called.
     *
     *
     * @example
     * polylines = polylines && polylines.destroy();
     * 
     * @see PolylineCollection#isDestroyed
     */
    PolylineCollection.prototype.destroy = function() {
        destroyVertexArrays(this);
        releaseShaders(this);
        destroyPolylines(this);
        this._batchTable = this._batchTable && this._batchTable.destroy();
        return destroyObject(this);
    };

    function computeNewBuffersUsage(collection) {
        var usageChanged = false;
        var properties = collection._propertiesChanged;
        var bufferUsage = collection._positionBufferUsage;
        if (properties[POSITION_INDEX]) {
            if (bufferUsage.bufferUsage !== BufferUsage.STREAM_DRAW) {
                usageChanged = true;
                bufferUsage.bufferUsage = BufferUsage.STREAM_DRAW;
                bufferUsage.frameCount = 100;
            } else {
                bufferUsage.frameCount = 100;
            }
        } else {
            if (bufferUsage.bufferUsage !== BufferUsage.STATIC_DRAW) {
                if (bufferUsage.frameCount === 0) {
                    usageChanged = true;
                    bufferUsage.bufferUsage = BufferUsage.STATIC_DRAW;
                } else {
                    bufferUsage.frameCount--;
                }
            }
        }

        return usageChanged;
    }

    var emptyVertexBuffer = [0.0, 0.0, 0.0];

    function createVertexArrays(collection, context, projection) {
        collection._createVertexArray = false;
        releaseShaders(collection);
        destroyVertexArrays(collection);
        sortPolylinesIntoBuckets(collection);

        //stores all of the individual indices arrays.
        var totalIndices = [[]];
        var indices = totalIndices[0];

        var batchTable = collection._batchTable;

        //used to determine the vertexBuffer offset if the indicesArray goes over 64k.
        //if it's the same polyline while it goes over 64k, the offset needs to backtrack componentsPerAttribute * componentDatatype bytes
        //so that the polyline looks contiguous.
        //if the polyline ends at the 64k mark, then the offset is just 64k * componentsPerAttribute * componentDatatype
        var vertexBufferOffset = [0];
        var offset = 0;
        var vertexArrayBuckets = [[]];
        var totalLength = 0;
        var polylineBuckets = collection._polylineBuckets;
        var x;
        var bucket;
        for (x in polylineBuckets) {
            if (polylineBuckets.hasOwnProperty(x)) {
                bucket = polylineBuckets[x];
                bucket.updateShader(context, batchTable);
                totalLength += bucket.lengthOfPositions;
            }
        }

        if (totalLength > 0) {
            var mode = collection._mode;

            var positionArray = new Float32Array(6 * totalLength * 3);
            var texCoordExpandAndBatchIndexArray = new Float32Array(totalLength * 4);
            var position3DArray;

            var positionIndex = 0;
            var colorIndex = 0;
            var texCoordExpandAndBatchIndexIndex = 0;
            for (x in polylineBuckets) {
                if (polylineBuckets.hasOwnProperty(x)) {
                    bucket = polylineBuckets[x];
                    bucket.write(positionArray, texCoordExpandAndBatchIndexArray, positionIndex, colorIndex, texCoordExpandAndBatchIndexIndex, batchTable, context, projection);

                    if (mode === SceneMode.MORPHING) {
                        if (!defined(position3DArray)) {
                            position3DArray = new Float32Array(6 * totalLength * 3);
                        }
                        bucket.writeForMorph(position3DArray, positionIndex);
                    }

                    var bucketLength = bucket.lengthOfPositions;
                    positionIndex += 6 * bucketLength * 3;
                    colorIndex += bucketLength * 4;
                    texCoordExpandAndBatchIndexIndex += bucketLength * 4;
                    offset = bucket.updateIndices(totalIndices, vertexBufferOffset, vertexArrayBuckets, offset);
                }
            }

            var positionBufferUsage = collection._positionBufferUsage.bufferUsage;
            var texCoordExpandAndBatchIndexBufferUsage = BufferUsage.STATIC_DRAW;

            collection._positionBuffer = Buffer.createVertexBuffer({
                context : context,
                typedArray : positionArray,
                usage : positionBufferUsage
            });
            var position3DBuffer;
            if (defined(position3DArray)) {
                position3DBuffer = Buffer.createVertexBuffer({
                    context : context,
                    typedArray : position3DArray,
                    usage : positionBufferUsage
                });
            }
            collection._texCoordExpandAndBatchIndexBuffer = Buffer.createVertexBuffer({
                context : context,
                typedArray : texCoordExpandAndBatchIndexArray,
                usage : texCoordExpandAndBatchIndexBufferUsage
            });

            var positionSizeInBytes = 3 * Float32Array.BYTES_PER_ELEMENT;
            var texCoordExpandAndBatchIndexSizeInBytes = 4 * Float32Array.BYTES_PER_ELEMENT;

            var vbo = 0;
            var numberOfIndicesArrays = totalIndices.length;
            for ( var k = 0; k < numberOfIndicesArrays; ++k) {
                indices = totalIndices[k];

                if (indices.length > 0) {
                    var indicesArray = new Uint16Array(indices);
                    var indexBuffer = Buffer.createIndexBuffer({
                        context : context,
                        typedArray : indicesArray,
                        usage : BufferUsage.STATIC_DRAW,
                        indexDatatype : IndexDatatype.UNSIGNED_SHORT
                    });

                    vbo += vertexBufferOffset[k];

                    var positionHighOffset = 6 * (k * (positionSizeInBytes * CesiumMath.SIXTY_FOUR_KILOBYTES) - vbo * positionSizeInBytes);//componentsPerAttribute(3) * componentDatatype(4)
                    var positionLowOffset = positionSizeInBytes + positionHighOffset;
                    var prevPositionHighOffset =  positionSizeInBytes + positionLowOffset;
                    var prevPositionLowOffset = positionSizeInBytes + prevPositionHighOffset;
                    var nextPositionHighOffset = positionSizeInBytes + prevPositionLowOffset;
                    var nextPositionLowOffset = positionSizeInBytes + nextPositionHighOffset;
                    var vertexTexCoordExpandAndBatchIndexBufferOffset = k * (texCoordExpandAndBatchIndexSizeInBytes * CesiumMath.SIXTY_FOUR_KILOBYTES) - vbo * texCoordExpandAndBatchIndexSizeInBytes;

                    var attributes = [{
                        index : attributeLocations.position3DHigh,
                        componentsPerAttribute : 3,
                        componentDatatype : ComponentDatatype.FLOAT,
                        offsetInBytes : positionHighOffset,
                        strideInBytes : 6 * positionSizeInBytes
                    }, {
                        index : attributeLocations.position3DLow,
                        componentsPerAttribute : 3,
                        componentDatatype : ComponentDatatype.FLOAT,
                        offsetInBytes : positionLowOffset,
                        strideInBytes : 6 * positionSizeInBytes
                    }, {
                        index : attributeLocations.position2DHigh,
                        componentsPerAttribute : 3,
                        componentDatatype : ComponentDatatype.FLOAT,
                        offsetInBytes : positionHighOffset,
                        strideInBytes : 6 * positionSizeInBytes
                    }, {
                        index : attributeLocations.position2DLow,
                        componentsPerAttribute : 3,
                        componentDatatype : ComponentDatatype.FLOAT,
                        offsetInBytes : positionLowOffset,
                        strideInBytes : 6 * positionSizeInBytes
                    }, {
                        index : attributeLocations.prevPosition3DHigh,
                        componentsPerAttribute : 3,
                        componentDatatype : ComponentDatatype.FLOAT,
                        offsetInBytes : prevPositionHighOffset,
                        strideInBytes : 6 * positionSizeInBytes
                    }, {
                        index : attributeLocations.prevPosition3DLow,
                        componentsPerAttribute : 3,
                        componentDatatype : ComponentDatatype.FLOAT,
                        offsetInBytes : prevPositionLowOffset,
                        strideInBytes : 6 * positionSizeInBytes
                    }, {
                        index : attributeLocations.prevPosition2DHigh,
                        componentsPerAttribute : 3,
                        componentDatatype : ComponentDatatype.FLOAT,
                        offsetInBytes : prevPositionHighOffset,
                        strideInBytes : 6 * positionSizeInBytes
                    }, {
                        index : attributeLocations.prevPosition2DLow,
                        componentsPerAttribute : 3,
                        componentDatatype : ComponentDatatype.FLOAT,
                        offsetInBytes : prevPositionLowOffset,
                        strideInBytes : 6 * positionSizeInBytes
                    }, {
                        index : attributeLocations.nextPosition3DHigh,
                        componentsPerAttribute : 3,
                        componentDatatype : ComponentDatatype.FLOAT,
                        offsetInBytes : nextPositionHighOffset,
                        strideInBytes : 6 * positionSizeInBytes
                    }, {
                        index : attributeLocations.nextPosition3DLow,
                        componentsPerAttribute : 3,
                        componentDatatype : ComponentDatatype.FLOAT,
                        offsetInBytes : nextPositionLowOffset,
                        strideInBytes : 6 * positionSizeInBytes
                    }, {
                        index : attributeLocations.nextPosition2DHigh,
                        componentsPerAttribute : 3,
                        componentDatatype : ComponentDatatype.FLOAT,
                        offsetInBytes : nextPositionHighOffset,
                        strideInBytes : 6 * positionSizeInBytes
                    }, {
                        index : attributeLocations.nextPosition2DLow,
                        componentsPerAttribute : 3,
                        componentDatatype : ComponentDatatype.FLOAT,
                        offsetInBytes : nextPositionLowOffset,
                        strideInBytes : 6 * positionSizeInBytes
                    }, {
                        index : attributeLocations.texCoordExpandAndBatchIndex,
                        componentsPerAttribute : 4,
                        componentDatatype : ComponentDatatype.FLOAT,
                        vertexBuffer : collection._texCoordExpandAndBatchIndexBuffer,
                        offsetInBytes : vertexTexCoordExpandAndBatchIndexBufferOffset
                    }];

                    var buffer3D;
                    var bufferProperty3D;
                    var buffer2D;
                    var bufferProperty2D;

                    if (mode === SceneMode.SCENE3D) {
                        buffer3D = collection._positionBuffer;
                        bufferProperty3D = 'vertexBuffer';
                        buffer2D = emptyVertexBuffer;
                        bufferProperty2D = 'value';
                    } else if (mode === SceneMode.SCENE2D || mode === SceneMode.COLUMBUS_VIEW) {
                        buffer3D = emptyVertexBuffer;
                        bufferProperty3D = 'value';
                        buffer2D = collection._positionBuffer;
                        bufferProperty2D = 'vertexBuffer';
                    } else {
                        buffer3D = position3DBuffer;
                        bufferProperty3D = 'vertexBuffer';
                        buffer2D = collection._positionBuffer;
                        bufferProperty2D = 'vertexBuffer';
                    }

                    attributes[0][bufferProperty3D] = buffer3D;
                    attributes[1][bufferProperty3D] = buffer3D;
                    attributes[2][bufferProperty2D] = buffer2D;
                    attributes[3][bufferProperty2D] = buffer2D;
                    attributes[4][bufferProperty3D] = buffer3D;
                    attributes[5][bufferProperty3D] = buffer3D;
                    attributes[6][bufferProperty2D] = buffer2D;
                    attributes[7][bufferProperty2D] = buffer2D;
                    attributes[8][bufferProperty3D] = buffer3D;
                    attributes[9][bufferProperty3D] = buffer3D;
                    attributes[10][bufferProperty2D] = buffer2D;
                    attributes[11][bufferProperty2D] = buffer2D;

                    var va = new VertexArray({
                        context : context,
                        attributes : attributes,
                        indexBuffer : indexBuffer
                    });
                    collection._vertexArrays.push({
                        va : va,
                        buckets : vertexArrayBuckets[k]
                    });
                }
            }
        }
    }

    var scratchUniformArray = [];
    function createMaterialId(material) {
        var uniforms = Material._uniformList[material.type];
        var length = uniforms.length;
        scratchUniformArray.length = 2.0 * length;

        var index = 0;
        for (var i = 0; i < length; ++i) {
            var uniform = uniforms[i];
            scratchUniformArray[index] = uniform;
            scratchUniformArray[index + 1] = material._uniforms[uniform]();
            index += 2;
        }

        return material.type + ':' + JSON.stringify(scratchUniformArray);
    }

    function sortPolylinesIntoBuckets(collection) {
        var mode = collection._mode;
        var modelMatrix = collection._modelMatrix;

        var polylineBuckets = collection._polylineBuckets = {};
        var polylines = collection._polylines;
        var length = polylines.length;
        for ( var i = 0; i < length; ++i) {
            var p = polylines[i];
            if (p._actualPositions.length > 1) {
                p.update();
                var material = p.material;
                var value = polylineBuckets[material.type];
                if (!defined(value)) {
                    value = polylineBuckets[material.type] = new PolylineBucket(material, mode, modelMatrix);
                }
                value.addPolyline(p);
            }
        }
    }

    function updateMode(collection, frameState) {
        var mode = frameState.mode;

        if (collection._mode !== mode || (!Matrix4.equals(collection._modelMatrix, collection.modelMatrix))) {
            collection._mode = mode;
            collection._modelMatrix = Matrix4.clone(collection.modelMatrix);
            collection._createVertexArray = true;
        }
    }

    function removePolylines(collection) {
        if (collection._polylinesRemoved) {
            collection._polylinesRemoved = false;

            var polylines = [];

            var length = collection._polylines.length;
            for ( var i = 0, j = 0; i < length; ++i) {
                var polyline = collection._polylines[i];
                if (defined(polyline)) {
                    polyline._index = j++;
                    polylines.push(polyline);
                }
            }

            collection._polylines = polylines;
        }
    }

    function releaseShaders(collection) {
        var polylines = collection._polylines;
        var length = polylines.length;
        for ( var i = 0; i < length; ++i) {
            if (defined(polylines[i])) {
                var bucket = polylines[i]._bucket;
                if (defined(bucket)) {
                    bucket.shaderProgram = bucket.shaderProgram && bucket.shaderProgram.destroy();
                }
            }
        }
    }

    function destroyVertexArrays(collection) {
        var length = collection._vertexArrays.length;
        for ( var t = 0; t < length; ++t) {
            collection._vertexArrays[t].va.destroy();
        }
        collection._vertexArrays.length = 0;
    }

    PolylineCollection.prototype._updatePolyline = function(polyline, propertyChanged) {
        this._polylinesUpdated = true;
        this._polylinesToUpdate.push(polyline);
        ++this._propertiesChanged[propertyChanged];
    };

    function destroyPolylines(collection) {
        var polylines = collection._polylines;
        var length = polylines.length;
        for ( var i = 0; i < length; ++i) {
            if (defined(polylines[i])) {
                polylines[i]._destroy();
            }
        }
    }

    function VertexArrayBucketLocator(count, offset, bucket) {
        this.count = count;
        this.offset = offset;
        this.bucket = bucket;
    }

    function PolylineBucket(material, mode, modelMatrix) {
        this.polylines = [];
        this.lengthOfPositions = 0;
        this.material = material;
        this.shaderProgram = undefined;
        this.pickShaderProgram = undefined;
        this.mode = mode;
        this.modelMatrix = modelMatrix;
    }

    PolylineBucket.prototype.addPolyline = function(p) {
        var polylines = this.polylines;
        polylines.push(p);
        p._actualLength = this.getPolylinePositionsLength(p);
        this.lengthOfPositions += p._actualLength;
        p._bucket = this;
    };

    PolylineBucket.prototype.updateShader = function(context, batchTable) {
        if (defined(this.shaderProgram)) {
            return;
        }

        var defines = [];
        if (context.floatingPointTexture) {
            defines.push('DISTANCE_DISPLAY_CONDITION');
        }

        var vsSource = batchTable.getVertexShaderCallback()(PolylineVS);
        var vs = new ShaderSource({
            defines : defines,
            sources : [PolylineCommon, vsSource]
        });
        var fs = new ShaderSource({
            sources : [this.material.shaderSource, PolylineFS]
        });
        var fsPick = new ShaderSource({
            sources : fs.sources,
            pickColorQualifier : 'varying'
        });

        this.shaderProgram = ShaderProgram.fromCache({
            context : context,
            vertexShaderSource : vs,
            fragmentShaderSource : fs,
            attributeLocations : attributeLocations
        });

        this.pickShaderProgram = ShaderProgram.fromCache({
            context : context,
            vertexShaderSource : vs,
            fragmentShaderSource : fsPick,
            attributeLocations : attributeLocations
        });
    };

    function intersectsIDL(polyline) {
        return Cartesian3.dot(Cartesian3.UNIT_X, polyline._boundingVolume.center) < 0 ||
            polyline._boundingVolume.intersectPlane(Plane.ORIGIN_ZX_PLANE) === Intersect.INTERSECTING;
    }

    PolylineBucket.prototype.getPolylinePositionsLength = function(polyline) {
        var length;
        if (this.mode === SceneMode.SCENE3D || !intersectsIDL(polyline)) {
            length = polyline._actualPositions.length;
            return length * 4.0 - 4.0;
        }

        var count = 0;
        var segmentLengths = polyline._segments.lengths;
        length = segmentLengths.length;
        for (var i = 0; i < length; ++i) {
            count += segmentLengths[i] * 4.0 - 4.0;
        }

        return count;
    };

    var scratchWritePosition = new Cartesian3();
    var scratchWritePrevPosition = new Cartesian3();
    var scratchWriteNextPosition = new Cartesian3();
    var scratchWriteVector = new Cartesian3();
    var scratchPickColorCartesian = new Cartesian4();
    var scratchWidthShowCartesian = new Cartesian2();

    PolylineBucket.prototype.write = function(positionArray, texCoordExpandAndBatchIndexArray, positionIndex, colorIndex, texCoordExpandAndBatchIndexIndex, batchTable, context, projection) {
        var mode = this.mode;
        var maxLon = projection.ellipsoid.maximumRadius * CesiumMath.PI;

        var polylines = this.polylines;
        var length = polylines.length;
        for ( var i = 0; i < length; ++i) {
            var polyline = polylines[i];
            var width = polyline.width;
            var show = polyline.show && width > 0.0;
            var polylineBatchIndex = polyline._index;
            var segments = this.getSegments(polyline, projection);
            var positions = segments.positions;
            var lengths = segments.lengths;
            var positionsLength = positions.length;

            var pickColor = polyline.getPickId(context).color;

            var segmentIndex = 0;
            var count = 0;
            var position;

            for ( var j = 0; j < positionsLength; ++j) {
                if (j === 0) {
                    if (polyline._loop) {
                        position = positions[positionsLength - 2];
                    } else {
                        position = scratchWriteVector;
                        Cartesian3.subtract(positions[0], positions[1], position);
                        Cartesian3.add(positions[0], position, position);
                    }
                } else {
                    position = positions[j - 1];
                }

                Cartesian3.clone(position, scratchWritePrevPosition);
                Cartesian3.clone(positions[j], scratchWritePosition);

                if (j === positionsLength - 1) {
                    if (polyline._loop) {
                        position = positions[1];
                    } else {
                        position = scratchWriteVector;
                        Cartesian3.subtract(positions[positionsLength - 1], positions[positionsLength - 2], position);
                        Cartesian3.add(positions[positionsLength - 1], position, position);
                    }
                } else {
                    position = positions[j + 1];
                }

                Cartesian3.clone(position, scratchWriteNextPosition);

                var segmentLength = lengths[segmentIndex];
                if (j === count + segmentLength) {
                    count += segmentLength;
                    ++segmentIndex;
                }

                var segmentStart = j - count === 0;
                var segmentEnd = j === count + lengths[segmentIndex] - 1;

                if (mode === SceneMode.SCENE2D) {
                    scratchWritePrevPosition.z = 0.0;
                    scratchWritePosition.z = 0.0;
                    scratchWriteNextPosition.z = 0.0;
                }

                if (mode === SceneMode.SCENE2D || mode === SceneMode.MORPHING) {
                    if ((segmentStart || segmentEnd) && maxLon - Math.abs(scratchWritePosition.x) < 1.0) {
                        if ((scratchWritePosition.x < 0.0 && scratchWritePrevPosition.x > 0.0) ||
                            (scratchWritePosition.x > 0.0 && scratchWritePrevPosition.x < 0.0)) {
                            Cartesian3.clone(scratchWritePosition, scratchWritePrevPosition);
                        }

                        if ((scratchWritePosition.x < 0.0 && scratchWriteNextPosition.x > 0.0) ||
                            (scratchWritePosition.x > 0.0 && scratchWriteNextPosition.x < 0.0)) {
                            Cartesian3.clone(scratchWritePosition, scratchWriteNextPosition);
                        }
                    }
                }

                var startK = (segmentStart) ? 2 : 0;
                var endK = (segmentEnd) ? 2 : 4;

                for (var k = startK; k < endK; ++k) {
                    EncodedCartesian3.writeElements(scratchWritePosition, positionArray, positionIndex);
                    EncodedCartesian3.writeElements(scratchWritePrevPosition, positionArray, positionIndex + 6);
                    EncodedCartesian3.writeElements(scratchWriteNextPosition, positionArray, positionIndex + 12);

                    var direction = (k - 2 < 0) ? -1.0 : 1.0;
                    texCoordExpandAndBatchIndexArray[texCoordExpandAndBatchIndexIndex] = j / (positionsLength - 1); // s tex coord
                    texCoordExpandAndBatchIndexArray[texCoordExpandAndBatchIndexIndex + 1] = 2 * (k % 2) - 1;       // expand direction
                    texCoordExpandAndBatchIndexArray[texCoordExpandAndBatchIndexIndex + 2] = direction;
                    texCoordExpandAndBatchIndexArray[texCoordExpandAndBatchIndexIndex + 3] = polylineBatchIndex;

                    positionIndex += 6 * 3;
                    texCoordExpandAndBatchIndexIndex += 4;
                }
            }

            var colorCartesian = scratchPickColorCartesian;
            colorCartesian.x = Color.floatToByte(pickColor.red);
            colorCartesian.y = Color.floatToByte(pickColor.green);
            colorCartesian.z = Color.floatToByte(pickColor.blue);
            colorCartesian.w = Color.floatToByte(pickColor.alpha);

            var widthShowCartesian = scratchWidthShowCartesian;
            widthShowCartesian.x = width;
            widthShowCartesian.y = show ? 1.0 : 0.0;

<<<<<<< HEAD
            var boundingSphere = mode === SceneMode.SCENE2D ? polyline._boundingVolume2D : polyline._boundingVolumeWC;
            var encodedCenter = EncodedCartesian3.fromCartesian(boundingSphere.center, scratchUpdatePolylineEncodedCartesian);
            var high = encodedCenter.high;
            var low = Cartesian4.fromElements(encodedCenter.low.x, encodedCenter.low.y, encodedCenter.low.z, boundingSphere.radius, scratchUpdatePolylineCartesian4);

            var nearFarCartesian = scratchNearFarCartesian2;
            nearFarCartesian.x = 0.0;
            nearFarCartesian.y = Number.MAX_VALUE;

            var distanceDisplayCondition = polyline.distanceDisplayCondition;
            if (defined(distanceDisplayCondition)) {
                nearFarCartesian.x = distanceDisplayCondition.near;
                nearFarCartesian.y = distanceDisplayCondition.far;
            }

            batchTable.setEntry(polylineBatchIndex, 0, widthShowCartesian);
            batchTable.setEntry(polylineBatchIndex, 1, colorCartesian);

            if (batchTable.attributes.length > 2) {
                batchTable.setEntry(polylineBatchIndex, 2, high);
                batchTable.setEntry(polylineBatchIndex, 3, low);
                batchTable.setEntry(polylineBatchIndex, 4, nearFarCartesian);
            }
=======
            batchTable.setBatchedAttribute(polylineBatchIndex, 0, widthShowCartesian);
            batchTable.setBatchedAttribute(polylineBatchIndex, 1, colorCartesian);
>>>>>>> 19bc33cd
        }
    };

    var morphPositionScratch = new Cartesian3();
    var morphPrevPositionScratch = new Cartesian3();
    var morphNextPositionScratch = new Cartesian3();
    var morphVectorScratch = new Cartesian3();

    PolylineBucket.prototype.writeForMorph = function(positionArray, positionIndex) {
        var modelMatrix = this.modelMatrix;
        var polylines = this.polylines;
        var length = polylines.length;
        for ( var i = 0; i < length; ++i) {
            var polyline = polylines[i];
            var positions = polyline._segments.positions;
            var lengths = polyline._segments.lengths;
            var positionsLength = positions.length;

            var segmentIndex = 0;
            var count = 0;

            for ( var j = 0; j < positionsLength; ++j) {
                var prevPosition;
                if (j === 0) {
                    if (polyline._loop) {
                        prevPosition = positions[positionsLength - 2];
                    } else {
                        prevPosition = morphVectorScratch;
                        Cartesian3.subtract(positions[0], positions[1], prevPosition);
                        Cartesian3.add(positions[0], prevPosition, prevPosition);
                    }
                } else {
                    prevPosition = positions[j - 1];
                }

                prevPosition = Matrix4.multiplyByPoint(modelMatrix, prevPosition, morphPrevPositionScratch);

                var position = Matrix4.multiplyByPoint(modelMatrix, positions[j], morphPositionScratch);

                var nextPosition;
                if (j === positionsLength - 1) {
                    if (polyline._loop) {
                        nextPosition = positions[1];
                    } else {
                        nextPosition = morphVectorScratch;
                        Cartesian3.subtract(positions[positionsLength - 1], positions[positionsLength - 2], nextPosition);
                        Cartesian3.add(positions[positionsLength - 1], nextPosition, nextPosition);
                    }
                } else {
                    nextPosition = positions[j + 1];
                }

                nextPosition = Matrix4.multiplyByPoint(modelMatrix, nextPosition, morphNextPositionScratch);

                var segmentLength = lengths[segmentIndex];
                if (j === count + segmentLength) {
                    count += segmentLength;
                    ++segmentIndex;
                }

                var segmentStart = j - count === 0;
                var segmentEnd = j === count + lengths[segmentIndex] - 1;

                var startK = (segmentStart) ? 2 : 0;
                var endK = (segmentEnd) ? 2 : 4;

                for (var k = startK; k < endK; ++k) {
                    EncodedCartesian3.writeElements(position, positionArray, positionIndex);
                    EncodedCartesian3.writeElements(prevPosition, positionArray, positionIndex + 6);
                    EncodedCartesian3.writeElements(nextPosition, positionArray, positionIndex + 12);

                    positionIndex += 6 * 3;
                }
            }
        }
    };

    var scratchSegmentLengths = new Array(1);

    PolylineBucket.prototype.updateIndices = function(totalIndices, vertexBufferOffset, vertexArrayBuckets, offset) {
        var vaCount = vertexArrayBuckets.length - 1;
        var bucketLocator = new VertexArrayBucketLocator(0, offset, this);
        vertexArrayBuckets[vaCount].push(bucketLocator);
        var count = 0;
        var indices = totalIndices[totalIndices.length - 1];
        var indicesCount = 0;
        if (indices.length > 0) {
            indicesCount = indices[indices.length - 1] + 1;
        }
        var polylines = this.polylines;
        var length = polylines.length;
        for ( var i = 0; i < length; ++i) {

            var polyline = polylines[i];
            polyline._locatorBuckets = [];

            var segments;
            if (this.mode === SceneMode.SCENE3D) {
                segments = scratchSegmentLengths;
                var positionsLength = polyline._actualPositions.length;
                if (positionsLength > 0) {
                    segments[0] = positionsLength;
                } else {
                    continue;
                }
            } else {
                segments = polyline._segments.lengths;
            }

            var numberOfSegments = segments.length;
            if (numberOfSegments > 0) {
                var segmentIndexCount = 0;
                for ( var j = 0; j < numberOfSegments; ++j) {
                    var segmentLength = segments[j] - 1.0;
                    for ( var k = 0; k < segmentLength; ++k) {
                        if (indicesCount + 4 >= CesiumMath.SIXTY_FOUR_KILOBYTES - 2) {
                            polyline._locatorBuckets.push({
                                locator : bucketLocator,
                                count : segmentIndexCount
                            });
                            segmentIndexCount = 0;
                            vertexBufferOffset.push(4);
                            indices = [];
                            totalIndices.push(indices);
                            indicesCount = 0;
                            bucketLocator.count = count;
                            count = 0;
                            offset = 0;
                            bucketLocator = new VertexArrayBucketLocator(0, 0, this);
                            vertexArrayBuckets[++vaCount] = [bucketLocator];
                        }

                        indices.push(indicesCount, indicesCount + 2, indicesCount + 1);
                        indices.push(indicesCount + 1, indicesCount + 2, indicesCount + 3);

                        segmentIndexCount += 6;
                        count += 6;
                        offset += 6;
                        indicesCount += 4;
                    }
                }

                polyline._locatorBuckets.push({
                    locator : bucketLocator,
                    count : segmentIndexCount
                });

                if (indicesCount + 4 >= CesiumMath.SIXTY_FOUR_KILOBYTES - 2) {
                    vertexBufferOffset.push(0);
                    indices = [];
                    totalIndices.push(indices);
                    indicesCount = 0;
                    bucketLocator.count = count;
                    offset = 0;
                    count = 0;
                    bucketLocator = new VertexArrayBucketLocator(0, 0, this);
                    vertexArrayBuckets[++vaCount] = [bucketLocator];
                }
            }
            polyline._clean();
        }
        bucketLocator.count = count;
        return offset;
    };

    PolylineBucket.prototype.getPolylineStartIndex = function(polyline) {
        var polylines = this.polylines;
        var positionIndex = 0;
        var length = polylines.length;
        for ( var i = 0; i < length; ++i) {
            var p = polylines[i];
            if (p === polyline) {
                break;
            }
            positionIndex += p._actualLength;
        }
        return positionIndex;
    };

    var scratchSegments = {
        positions : undefined,
        lengths : undefined
    };
    var scratchLengths = new Array(1);
    var pscratch = new Cartesian3();
    var scratchCartographic = new Cartographic();

    PolylineBucket.prototype.getSegments = function(polyline, projection) {
        var positions = polyline._actualPositions;

        if (this.mode === SceneMode.SCENE3D) {
            scratchLengths[0] = positions.length;
            scratchSegments.positions = positions;
            scratchSegments.lengths = scratchLengths;
            return scratchSegments;
        }

        if (intersectsIDL(polyline)) {
            positions = polyline._segments.positions;
        }

        var ellipsoid = projection.ellipsoid;
        var newPositions = [];
        var modelMatrix = this.modelMatrix;
        var length = positions.length;
        var position;
        var p = pscratch;

        for ( var n = 0; n < length; ++n) {
            position = positions[n];
            p = Matrix4.multiplyByPoint(modelMatrix, position, p);
            newPositions.push(projection.project(ellipsoid.cartesianToCartographic(p, scratchCartographic)));
        }

        if (newPositions.length > 0) {
            polyline._boundingVolume2D = BoundingSphere.fromPoints(newPositions, polyline._boundingVolume2D);
            var center2D = polyline._boundingVolume2D.center;
            polyline._boundingVolume2D.center = new Cartesian3(center2D.z, center2D.x, center2D.y);
        }

        scratchSegments.positions = newPositions;
        scratchSegments.lengths = polyline._segments.lengths;
        return scratchSegments;
    };

    var scratchPositionsArray;

    PolylineBucket.prototype.writeUpdate = function(index, polyline, positionBuffer, projection) {
        var mode = this.mode;
        var maxLon = projection.ellipsoid.maximumRadius * CesiumMath.PI;

        var positionsLength = polyline._actualLength;
        if (positionsLength) {
            index += this.getPolylineStartIndex(polyline);

            var positionArray = scratchPositionsArray;
            var positionsArrayLength = 6 * positionsLength * 3;

            if (!defined(positionArray) || positionArray.length < positionsArrayLength) {
                positionArray = scratchPositionsArray = new Float32Array(positionsArrayLength);
            } else if (positionArray.length > positionsArrayLength) {
                positionArray = new Float32Array(positionArray.buffer, 0, positionsArrayLength);
            }

            var segments = this.getSegments(polyline, projection);
            var positions = segments.positions;
            var lengths = segments.lengths;

            var positionIndex = 0;
            var segmentIndex = 0;
            var count = 0;
            var position;

            positionsLength = positions.length;
            for ( var i = 0; i < positionsLength; ++i) {
                if (i === 0) {
                    if (polyline._loop) {
                        position = positions[positionsLength - 2];
                    } else {
                        position = scratchWriteVector;
                        Cartesian3.subtract(positions[0], positions[1], position);
                        Cartesian3.add(positions[0], position, position);
                    }
                } else {
                    position = positions[i - 1];
                }

                Cartesian3.clone(position, scratchWritePrevPosition);
                Cartesian3.clone(positions[i], scratchWritePosition);

                if (i === positionsLength - 1) {
                    if (polyline._loop) {
                        position = positions[1];
                    } else {
                        position = scratchWriteVector;
                        Cartesian3.subtract(positions[positionsLength - 1], positions[positionsLength - 2], position);
                        Cartesian3.add(positions[positionsLength - 1], position, position);
                    }
                } else {
                    position = positions[i + 1];
                }

                Cartesian3.clone(position, scratchWriteNextPosition);

                var segmentLength = lengths[segmentIndex];
                if (i === count + segmentLength) {
                    count += segmentLength;
                    ++segmentIndex;
                }

                var segmentStart = i - count === 0;
                var segmentEnd = i === count + lengths[segmentIndex] - 1;

                if (mode === SceneMode.SCENE2D) {
                    scratchWritePrevPosition.z = 0.0;
                    scratchWritePosition.z = 0.0;
                    scratchWriteNextPosition.z = 0.0;
                }

                if (mode === SceneMode.SCENE2D || mode === SceneMode.MORPHING) {
                    if ((segmentStart || segmentEnd) && maxLon - Math.abs(scratchWritePosition.x) < 1.0) {
                        if ((scratchWritePosition.x < 0.0 && scratchWritePrevPosition.x > 0.0) ||
                            (scratchWritePosition.x > 0.0 && scratchWritePrevPosition.x < 0.0)) {
                            Cartesian3.clone(scratchWritePosition, scratchWritePrevPosition);
                        }

                        if ((scratchWritePosition.x < 0.0 && scratchWriteNextPosition.x > 0.0) ||
                            (scratchWritePosition.x > 0.0 && scratchWriteNextPosition.x < 0.0)) {
                            Cartesian3.clone(scratchWritePosition, scratchWriteNextPosition);
                        }
                    }
                }

                var startJ = (segmentStart) ? 2 : 0;
                var endJ = (segmentEnd) ? 2 : 4;

                for (var j = startJ; j < endJ; ++j) {
                    EncodedCartesian3.writeElements(scratchWritePosition, positionArray, positionIndex);
                    EncodedCartesian3.writeElements(scratchWritePrevPosition, positionArray, positionIndex + 6);
                    EncodedCartesian3.writeElements(scratchWriteNextPosition, positionArray, positionIndex + 12);
                    positionIndex += 6 * 3;
                }
            }

            positionBuffer.copyFromArrayView(positionArray, 6 * 3 * Float32Array.BYTES_PER_ELEMENT * index);
        }
    };

    return PolylineCollection;
});<|MERGE_RESOLUTION|>--- conflicted
+++ resolved
@@ -1308,7 +1308,6 @@
             widthShowCartesian.x = width;
             widthShowCartesian.y = show ? 1.0 : 0.0;
 
-<<<<<<< HEAD
             var boundingSphere = mode === SceneMode.SCENE2D ? polyline._boundingVolume2D : polyline._boundingVolumeWC;
             var encodedCenter = EncodedCartesian3.fromCartesian(boundingSphere.center, scratchUpdatePolylineEncodedCartesian);
             var high = encodedCenter.high;
@@ -1324,18 +1323,14 @@
                 nearFarCartesian.y = distanceDisplayCondition.far;
             }
 
-            batchTable.setEntry(polylineBatchIndex, 0, widthShowCartesian);
-            batchTable.setEntry(polylineBatchIndex, 1, colorCartesian);
-
-            if (batchTable.attributes.length > 2) {
-                batchTable.setEntry(polylineBatchIndex, 2, high);
-                batchTable.setEntry(polylineBatchIndex, 3, low);
-                batchTable.setEntry(polylineBatchIndex, 4, nearFarCartesian);
-            }
-=======
             batchTable.setBatchedAttribute(polylineBatchIndex, 0, widthShowCartesian);
             batchTable.setBatchedAttribute(polylineBatchIndex, 1, colorCartesian);
->>>>>>> 19bc33cd
+
+            if (batchTable.attributes.length > 2) {
+                batchTable.setBatchedAttribute(polylineBatchIndex, 2, high);
+                batchTable.setBatchedAttribute(polylineBatchIndex, 3, low);
+                batchTable.setBatchedAttribute(polylineBatchIndex, 4, nearFarCartesian);
+            }
         }
     };
 
