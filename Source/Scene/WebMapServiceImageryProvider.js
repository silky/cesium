/*global define*/
define([
        '../Core/Cartesian3',
        '../Core/Cartographic',
        '../Core/clone',
        '../Core/Credit',
        '../Core/defaultValue',
        '../Core/defined',
        '../Core/defineProperties',
        '../Core/DeveloperError',
        '../Core/Event',
        '../Core/freezeObject',
        '../Core/GeographicTilingScheme',
        '../Core/loadJson',
        '../Core/loadXML',
        '../Core/Math',
        '../Core/Rectangle',
        '../Core/WebMercatorTilingScheme',
        './ImageryLayerFeatureInfo',
        './ImageryProvider',
        '../ThirdParty/when'
    ], function(
        Cartesian3,
        Cartographic,
        clone,
        Credit,
        defaultValue,
        defined,
        defineProperties,
        DeveloperError,
        Event,
        freezeObject,
        GeographicTilingScheme,
        loadJson,
        loadXML,
        CesiumMath,
        Rectangle,
        WebMercatorTilingScheme,
        ImageryLayerFeatureInfo,
        ImageryProvider,
        when) {
    "use strict";

    /**
     * Provides tiled imagery hosted by a Web Map Service (WMS) server.
     *
     * @alias WebMapServiceImageryProvider
     * @constructor
     *
     * @param {Object} options Object with the following properties:
     * @param {String} options.url The URL of the WMS service.
     * @param {String} options.layers The layers to include, separated by commas.
     * @param {Object} [options.parameters=WebMapServiceImageryProvider.DefaultParameters] Additional parameters to pass to the WMS server in the GetMap URL.
     * @param {Object} [options.getFeatureInfoParameters=WebMapServiceImageryProvider.GetFeatureInfoDefaultParameters] Additional parameters to pass to the WMS server in the GetFeatureInfo URL.
     * @param {Boolean} [options.enablePickFeatures=true] If true, {@link WebMapServiceImageryProvider#pickFeatures} will invoke the GetFeatureInfo operation on the WMS server and return
     *                                                    the features included in the response.  If false, {@link WebMapServiceImageryProvider#pickFeatures} will immediately return
     *                                                    undefined (indicating no pickable features) without communicating with the server.  Set this property to false if you know your
     *                                                    WMS server does not support GetFeatureInfo or if you don't want this provider's features to be pickable.
     * @param {Boolean} [options.getFeatureInfoAsGeoJson=true] true if {@link WebMapServiceImageryProvider#pickFeatures} should try requesting feature info in GeoJSON format.
     *                                                         If getFeatureInfoAsXml is true as well, feature information will be requested first as GeoJSON, and then as XML if the GeoJSON
     *                                                         request fails.  If both are false, this instance will not support feature picking at all.
     * @param {Boolean} [options.getFeatureInfoAsXml=true] true if {@link WebMapServiceImageryProvider#pickFeatures} should try requesting feature info in XML format.
     *                                                     If getFeatureInfoAsGeoJson is true as well, feature information will be requested first as GeoJSON, and then as XML if the GeoJSON
     *                                                     request fails.  If both are false, this instance will not support feature picking at all.
     * @param {Rectangle} [options.rectangle=Rectangle.MAX_VALUE] The rectangle of the layer.
     * @param {TilingScheme} [options.tilingScheme=new GeographicTilingScheme()] The tiling scheme to use to divide the world into tiles.
     * @param {Number} [options.tileWidth=256] The width of each tile in pixels.
     * @param {Number} [options.tileHeight=256] The height of each tile in pixels.
     * @param {Number} [options.minimumLevel=0] The minimum level-of-detail supported by the imagery provider.  Take care when specifying
     *                 this that the number of tiles at the minimum level is small, such as four or less.  A larger number is likely
     *                 to result in rendering problems.
     * @param {Number} [options.maximumLevel] The maximum level-of-detail supported by the imagery provider.
     *        If not specified, there is no limit.
     * @param {Credit|String} [options.credit] A credit for the data source, which is displayed on the canvas.
     * @param {Object} [options.proxy] A proxy to use for requests. This object is
     *        expected to have a getURL function which returns the proxied URL, if needed.
     *
     * @see ArcGisMapServerImageryProvider
     * @see BingMapsImageryProvider
     * @see GoogleEarthImageryProvider
     * @see SingleTileImageryProvider
     * @see TileMapServiceImageryProvider
     * @see OpenStreetMapImageryProvider
     *
     * @see {@link http://resources.esri.com/help/9.3/arcgisserver/apis/rest/|ArcGIS Server REST API}
     * @see {@link http://www.w3.org/TR/cors/|Cross-Origin Resource Sharing}
     *
     * @example
     * var provider = new Cesium.WebMapServiceImageryProvider({
     *     url: '//sampleserver1.arcgisonline.com/ArcGIS/services/Specialty/ESRI_StatesCitiesRivers_USA/MapServer/WMSServer',
     *     layers : '0',
     *     proxy: new Cesium.DefaultProxy('/proxy/')
     * });
     *
     * viewer.scene.imageryLayers.addImageryProvider(provider);
     *
     * // This line is not required to use a WMS imagery layer, but adding it will enable automatic
     * // display of WMS feature information (if available) on click.
     * viewer.extend(Cesium.viewerEntityMixin);
     */
    var WebMapServiceImageryProvider = function WebMapServiceImageryProvider(options) {
        options = defaultValue(options, {});

        //>>includeStart('debug', pragmas.debug);
        if (!defined(options.url)) {
            throw new DeveloperError('options.url is required.');
        }
        if (!defined(options.layers)) {
            throw new DeveloperError('options.layers is required.');
        }
        //>>includeEnd('debug');

        this._url = options.url;
        this._tileDiscardPolicy = options.tileDiscardPolicy;
        this._proxy = options.proxy;
        this._layers = options.layers;
        this._enablePickFeatures = defaultValue(options.enablePickFeatures, true);
        this._getFeatureInfoAsGeoJson = defaultValue(options.getFeatureInfoAsGeoJson, true);
        this._getFeatureInfoAsXml = defaultValue(options.getFeatureInfoAsXml, true);
        this._useWebMercator = defaultValue(options.useWebMercator, false);

        // Merge the parameters with the defaults, and make all parameter names lowercase
        var parameter;
        var parameterLowerCase;

        var parameters = clone(WebMapServiceImageryProvider.DefaultParameters);
        if (defined(options.parameters)) {
            for (parameter in options.parameters) {
                if (options.parameters.hasOwnProperty(parameter)) {
                    parameterLowerCase = parameter.toLowerCase();
                    parameters[parameterLowerCase] = options.parameters[parameter];
                }
            }
        }

        this._parameters = parameters;

        var getFeatureInfoParameters = clone(WebMapServiceImageryProvider.GetFeatureInfoDefaultParameters);
        if (defined(options.getFeatureInfoParameters)) {
            for (parameter in options.getFeatureInfoParameters) {
                if (options.getFeatureInfoParameters.hasOwnProperty(parameter)) {
                    parameterLowerCase = parameter.toLowerCase();
                    getFeatureInfoParameters[parameterLowerCase] = options.getFeatureInfoParameters[parameter];
                }
            }
        }

        this._getFeatureInfoParameters = getFeatureInfoParameters;

        this._tileWidth = defaultValue(options.tileWidth, 256);
        this._tileHeight = defaultValue(options.tileHeight, 256);
        this._minimumLevel = defaultValue(options.minimumLevel, 0);
        this._maximumLevel = options.maximumLevel; // undefined means no limit

        this._rectangle = defaultValue(options.rectangle, Rectangle.MAX_VALUE);

        if (defined(options.tilingScheme)) {
            this._tilingScheme = options.tilingScheme;
        } else {
            this._tilingScheme = new GeographicTilingScheme();
        }

        this._rectangle = Rectangle.intersectWith(this._rectangle, this._tilingScheme.rectangle);

        var credit = options.credit;
        if (typeof credit === 'string') {
            credit = new Credit(credit);
        }
        this._credit = credit;

        this._errorEvent = new Event();

        this._ready = true;
    };

    defineProperties(WebMapServiceImageryProvider.prototype, {
        /**
         * Gets the URL of the WMS server.
         * @memberof WebMapServiceImageryProvider.prototype
         * @type {String}
         */
        url : {
            get : function() {
                return this._url;
            }
        },

        /**
         * Gets the proxy used by this provider.
         * @memberof WebMapServiceImageryProvider.prototype
         * @type {Proxy}
         */
        proxy : {
            get : function() {
                return this._proxy;
            }
        },

        /**
         * Gets the names of the WMS layers, separated by commas.
         * @memberof WebMapServiceImageryProvider.prototype
         * @type {String}
         */
        layers : {
            get : function() {
                return this._layers;
            }
        },

        /**
         * Gets the width of each tile, in pixels. This function should
         * not be called before {@link WebMapServiceImageryProvider#ready} returns true.
         * @memberof WebMapServiceImageryProvider.prototype
         * @type {Number}
         */
        tileWidth : {
            get : function() {
                //>>includeStart('debug', pragmas.debug);
                if (!this._ready) {
                    throw new DeveloperError('tileWidth must not be called before the imagery provider is ready.');
                }
                //>>includeEnd('debug');

                return this._tileWidth;
            }
        },

        /**
         * Gets the height of each tile, in pixels.  This function should
         * not be called before {@link WebMapServiceImageryProvider#ready} returns true.
         * @memberof WebMapServiceImageryProvider.prototype
         * @type {Number}
         */
        tileHeight: {
            get : function() {
                //>>includeStart('debug', pragmas.debug);
                if (!this._ready) {
                    throw new DeveloperError('tileHeight must not be called before the imagery provider is ready.');
                }
                //>>includeEnd('debug');

                return this._tileHeight;
            }
        },

        /**
         * Gets the maximum level-of-detail that can be requested.  This function should
         * not be called before {@link WebMapServiceImageryProvider#ready} returns true.
         * @memberof WebMapServiceImageryProvider.prototype
         * @type {Number}
         */
        maximumLevel : {
            get : function() {
                //>>includeStart('debug', pragmas.debug);
                if (!this._ready) {
                    throw new DeveloperError('maximumLevel must not be called before the imagery provider is ready.');
                }
                //>>includeEnd('debug');

                return this._maximumLevel;
            }
        },

        /**
         * Gets the minimum level-of-detail that can be requested.  This function should
         * not be called before {@link WebMapServiceImageryProvider#ready} returns true.
         * @memberof WebMapServiceImageryProvider.prototype
         * @type {Number}
         */
        minimumLevel : {
            get : function() {
                //>>includeStart('debug', pragmas.debug);
                if (!this._ready) {
                    throw new DeveloperError('minimumLevel must not be called before the imagery provider is ready.');
                }
                //>>includeEnd('debug');

                return this._minimumLevel;
            }
        },

        /**
         * Gets the tiling scheme used by this provider.  This function should
         * not be called before {@link WebMapServiceImageryProvider#ready} returns true.
         * @memberof WebMapServiceImageryProvider.prototype
         * @type {TilingScheme}
         */
        tilingScheme : {
            get : function() {
                //>>includeStart('debug', pragmas.debug);
                if (!this._ready) {
                    throw new DeveloperError('tilingScheme must not be called before the imagery provider is ready.');
                }
                //>>includeEnd('debug');

                return this._tilingScheme;
            }
        },

        /**
         * Gets the rectangle, in radians, of the imagery provided by this instance.  This function should
         * not be called before {@link WebMapServiceImageryProvider#ready} returns true.
         * @memberof WebMapServiceImageryProvider.prototype
         * @type {Rectangle}
         */
        rectangle : {
            get : function() {
                //>>includeStart('debug', pragmas.debug);
                if (!this._ready) {
                    throw new DeveloperError('rectangle must not be called before the imagery provider is ready.');
                }
                //>>includeEnd('debug');

                return this._rectangle;
            }
        },

        /**
         * Gets the tile discard policy.  If not undefined, the discard policy is responsible
         * for filtering out "missing" tiles via its shouldDiscardImage function.  If this function
         * returns undefined, no tiles are filtered.  This function should
         * not be called before {@link WebMapServiceImageryProvider#ready} returns true.
         * @memberof WebMapServiceImageryProvider.prototype
         * @type {TileDiscardPolicy}
         */
        tileDiscardPolicy : {
            get : function() {
                //>>includeStart('debug', pragmas.debug);
                if (!this._ready) {
                    throw new DeveloperError('tileDiscardPolicy must not be called before the imagery provider is ready.');
                }
                //>>includeEnd('debug');

                return this._tileDiscardPolicy;
            }
        },

        /**
         * Gets an event that is raised when the imagery provider encounters an asynchronous error.  By subscribing
         * to the event, you will be notified of the error and can potentially recover from it.  Event listeners
         * are passed an instance of {@link TileProviderError}.
         * @memberof WebMapServiceImageryProvider.prototype
         * @type {Event}
         */
        errorEvent : {
            get : function() {
                return this._errorEvent;
            }
        },

        /**
         * Gets a value indicating whether or not the provider is ready for use.
         * @memberof WebMapServiceImageryProvider.prototype
         * @type {Boolean}
         */
        ready : {
            get : function() {
                return this._ready;
            }
        },

        /**
         * Gets the credit to display when this imagery provider is active.  Typically this is used to credit
         * the source of the imagery.  This function should not be called before {@link WebMapServiceImageryProvider#ready} returns true.
         * @memberof WebMapServiceImageryProvider.prototype
         * @type {Credit}
         */
        credit : {
            get : function() {
                return this._credit;
            }
        },

        /**
         * Gets a value indicating whether or not the images provided by this imagery provider
         * include an alpha channel.  If this property is false, an alpha channel, if present, will
         * be ignored.  If this property is true, any images without an alpha channel will be treated
         * as if their alpha is 1.0 everywhere.  When this property is false, memory usage
         * and texture upload time are reduced.
         * @memberof WebMapServiceImageryProvider.prototype
         * @type {Boolean}
         */
        hasAlphaChannel : {
            get : function() {
                return true;
            }
        }
    });

    /**
     * Gets the credits to be displayed when a given tile is displayed.
     *
     * @param {Number} x The tile X coordinate.
     * @param {Number} y The tile Y coordinate.
     * @param {Number} level The tile level;
     * @returns {Credit[]} The credits to be displayed when the tile is displayed.
     *
     * @exception {DeveloperError} <code>getTileCredits</code> must not be called before the imagery provider is ready.
     */
    WebMapServiceImageryProvider.prototype.getTileCredits = function(x, y, level) {
        return undefined;
    };

    /**
     * Requests the image for a given tile.  This function should
     * not be called before {@link WebMapServiceImageryProvider#ready} returns true.
     *
     * @param {Number} x The tile X coordinate.
     * @param {Number} y The tile Y coordinate.
     * @param {Number} level The tile level.
     * @returns {Promise} A promise for the image that will resolve when the image is available, or
     *          undefined if there are too many active requests to the server, and the request
     *          should be retried later.  The resolved image may be either an
     *          Image or a Canvas DOM object.
     *
     * @exception {DeveloperError} <code>requestImage</code> must not be called before the imagery provider is ready.
     */
    WebMapServiceImageryProvider.prototype.requestImage = function(x, y, level) {
        //>>includeStart('debug', pragmas.debug);
        if (!this._ready) {
            throw new DeveloperError('requestImage must not be called before the imagery provider is ready.');
        }
        //>>includeEnd('debug');

        var url = buildImageUrl(this, x, y, level);
        return ImageryProvider.loadImage(this, url);
    };

    var cartographicScratch = new Cartographic();
    var cartesian3Scratch = new Cartesian3();

    /**
     * Asynchronously determines what features, if any, are located at a given longitude and latitude within
     * a tile.  This function should not be called before {@link ImageryProvider#ready} returns true.
     *
     * @param {Number} x The tile X coordinate.
     * @param {Number} y The tile Y coordinate.
     * @param {Number} level The tile level.
     * @param {Number} longitude The longitude at which to pick features.
     * @param {Number} latitude  The latitude at which to pick features.
     * @return {Promise} A promise for the picked features that will resolve when the asynchronous
     *                   picking completes.  The resolved value is an array of {@link ImageryLayerFeatureInfo}
     *                   instances.  The array may be empty if no features are found at the given location.
     *
     * @exception {DeveloperError} <code>pickFeatures</code> must not be called before the imagery provider is ready.
     */
    WebMapServiceImageryProvider.prototype.pickFeatures = function(x, y, level, longitude, latitude) {
        //>>includeStart('debug', pragmas.debug);
        if (!this._ready) {
            throw new DeveloperError('pickFeatures must not be called before the imagery provider is ready.');
        }
        //>>includeEnd('debug');

<<<<<<< HEAD
        var rectangle = this._tilingScheme.tileXYToNativeRectangle(x, y, level);

        var projected;
        if (this._tilingScheme instanceof GeographicTilingScheme) {
            projected = cartesian3Scratch;
            projected.x = CesiumMath.toDegrees(longitude);
            projected.y = CesiumMath.toDegrees(latitude);
        } else {
            var cartographic = cartographicScratch;
            cartographic.longitude = longitude;
            cartographic.latitude = latitude;

            projected = this._tilingScheme.projection.project(cartographic, cartesian3Scratch);
        }
=======
        if (!this._enablePickFeatures) {
            return undefined;
        }

        var rectangle = this._tilingScheme.tileXYToRectangle(x, y, level);
>>>>>>> b6ae7617

        var i = (this._tileWidth * (projected.x - rectangle.west) / (rectangle.east - rectangle.west)) | 0;
        var j = (this._tileHeight * (rectangle.north - projected.y) / (rectangle.north - rectangle.south)) | 0;

        var url;

        if (this._getFeatureInfoAsGeoJson) {
            url = buildGetFeatureInfoUrl(this, 'application/json', x, y, level, i, j);

            var that = this;
            return when(loadJson(url), function(json) {
                return geoJsonToFeatureInfo(json);
            }, function (e) {
                // GeoJSON failed, try XML.
                if (!that._getFeatureInfoAsXml) {
                    return when.reject(e);
                }

                url = buildGetFeatureInfoUrl(that, 'text/xml', x, y, level, i, j);

                return when(loadXML(url), function(xml) {
                    return xmlToFeatureInfo(xml);
                });
            });
        } else if (this._getFeatureInfoAsXml) {
            url = buildGetFeatureInfoUrl(this, 'text/xml', x, y, level, i, j);

            return when(loadXML(url), function(xml) {
                return xmlToFeatureInfo(xml);
            });
        } else {
            return undefined;
        }
    };

    /**
     * The default parameters to include in the WMS URL to obtain images.  The values are as follows:
     *    service=WMS
     *    version=1.1.1
     *    request=GetMap
     *    styles=
     *    format=image/jpeg
     *
     * @constant
     */
    WebMapServiceImageryProvider.DefaultParameters = freezeObject({
        service : 'WMS',
        version : '1.1.1',
        request : 'GetMap',
        styles : '',
        format : 'image/jpeg'
    });

    /**
     * The default parameters to include in the WMS URL to get feature information.  The values are as follows:
     *     service=WMS
     *     version=1.1.1
     *     request=GetFeatureInfo
     *
     * @constant
     */
    WebMapServiceImageryProvider.GetFeatureInfoDefaultParameters = freezeObject({
        service : 'WMS',
        version : '1.1.1',
        request : 'GetFeatureInfo'
    });

    function buildImageUrl(imageryProvider, x, y, level) {
        var url = imageryProvider._url;
        var indexOfQuestionMark = url.indexOf('?');
        if (indexOfQuestionMark >= 0 && indexOfQuestionMark < url.length - 1) {
            if (url[url.length - 1] !== '&') {
                url += '&';
            }
        } else if (indexOfQuestionMark < 0) {
            url += '?';
        }

        var parameters = imageryProvider._parameters;
        for (var parameter in parameters) {
            if (parameters.hasOwnProperty(parameter)) {
                url += parameter + '=' + parameters[parameter] + '&';
            }
        }

        if (!defined(parameters.layers)) {
            url += 'layers=' + imageryProvider._layers + '&';
        }

        if (!defined(parameters.srs)) {
            var srs = imageryProvider._tilingScheme instanceof WebMercatorTilingScheme ? 'EPSG:3857' : 'EPSG:4326';
            url += 'srs=' + srs + '&';
        }

        if (!defined(parameters.bbox)) {
            var nativeRectangle = imageryProvider._tilingScheme.tileXYToNativeRectangle(x, y, level);
            var bbox = nativeRectangle.west + ',' + nativeRectangle.south + ',' + nativeRectangle.east + ',' + nativeRectangle.north;
            url += 'bbox=' + bbox + '&';
        }

        if (!defined(parameters.width)) {
            url += 'width=' + imageryProvider._tileWidth + '&';
        }

        if (!defined(parameters.height)) {
            url += 'height=' + imageryProvider._tileHeight + '&';
        }

        var proxy = imageryProvider._proxy;
        if (defined(proxy)) {
            url = proxy.getURL(url);
        }

        return url;
    }

    function buildGetFeatureInfoUrl(imageryProvider, infoFormat, x, y, level, i, j) {
        var url = imageryProvider._url;
        var indexOfQuestionMark = url.indexOf('?');
        if (indexOfQuestionMark >= 0 && indexOfQuestionMark < url.length - 1) {
            if (url[url.length - 1] !== '&') {
                url += '&';
            }
        } else if (indexOfQuestionMark < 0) {
            url += '?';
        }

        var parameters = imageryProvider._getFeatureInfoParameters;
        for (var parameter in parameters) {
            if (parameters.hasOwnProperty(parameter)) {
                url += parameter + '=' + parameters[parameter] + '&';
            }
        }

        if (!defined(parameters.layers)) {
            url += 'layers=' + imageryProvider._layers + '&';
        }

        if (!defined(parameters.query_layers)) {
            url += 'query_layers=' + imageryProvider._layers + '&';
        }

        if (!defined(parameters.srs)) {
            var srs = imageryProvider._tilingScheme instanceof WebMercatorTilingScheme ? 'EPSG:3857' : 'EPSG:4326';
            url += 'srs=' + srs + '&';
        }

        if (!defined(parameters.bbox)) {
            var nativeRectangle = imageryProvider._tilingScheme.tileXYToNativeRectangle(x, y, level);
            var bbox = nativeRectangle.west + ',' + nativeRectangle.south + ',' + nativeRectangle.east + ',' + nativeRectangle.north;
            url += 'bbox=' + bbox + '&';
        }

        if (!defined(parameters.x)) {
            url += 'x=' + i + '&';
        }
        if (!defined(parameters.y)) {
            url += 'y=' + j + '&';
        }

        if (!defined(parameters.width)) {
            url += 'width=' + imageryProvider._tileWidth + '&';
        }

        if (!defined(parameters.height)) {
            url += 'height=' + imageryProvider._tileHeight + '&';
        }

        if (!defined(parameters.info_format)) {
            url += 'info_format=' + infoFormat + '&';
        }

        var proxy = imageryProvider._proxy;
        if (defined(proxy)) {
            url = proxy.getURL(url);
        }

        return url;
    }

    function geoJsonToFeatureInfo(json) {
        var result = [];

        var features = json.features;
        for (var i = 0; i < features.length; ++i) {
            var feature = features[i];

            var featureInfo = new ImageryLayerFeatureInfo();
            featureInfo.data = feature;
            featureInfo.configureNameFromProperties(feature.properties);
            featureInfo.configureDescriptionFromProperties(feature.properties);

            // If this is a point feature, use the coordinates of the point.
            if (feature.geometry.type === 'Point') {
                var longitude = feature.geometry.coordinates[0];
                var latitude = feature.geometry.coordinates[1];
                featureInfo.position = Cartographic.fromDegrees(longitude, latitude);
            }

            result.push(featureInfo);
        }

        return result;
    }

    var mapInfoMxpNamespace = 'http://www.mapinfo.com/mxp';
    var esriWmsNamespace = 'http://www.esri.com/wms';

    function xmlToFeatureInfo(xml) {
        var documentElement = xml.documentElement;
        if (documentElement.localName === 'MultiFeatureCollection' && documentElement.namespaceURI === mapInfoMxpNamespace) {
            // This looks like a MapInfo MXP response
            return mapInfoXmlToFeatureInfo(xml);
        } else if (documentElement.localName === 'FeatureInfoResponse' && documentElement.namespaceURI === esriWmsNamespace) {
            // This looks like an Esri WMS response
            return esriXmlToFeatureInfo(xml);
        } else if (documentElement.localName === 'ServiceExceptionReport') {
            // This looks like a WMS server error, so no features picked.
            return undefined;
        } else {
            // Unknown response type, so just dump the XML itself into the description.
            return unknownXmlToFeatureInfo(xml);
        }
    }

    function mapInfoXmlToFeatureInfo(xml) {
        var result = [];

        var multiFeatureCollection = xml.documentElement;

        var features = multiFeatureCollection.getElementsByTagNameNS(mapInfoMxpNamespace, 'Feature');
        for (var featureIndex = 0; featureIndex < features.length; ++featureIndex) {
            var feature = features[featureIndex];

            var properties = {};

            var propertyElements = feature.getElementsByTagNameNS(mapInfoMxpNamespace, 'Val');
            for (var propertyIndex = 0; propertyIndex < propertyElements.length; ++propertyIndex) {
                var propertyElement = propertyElements[propertyIndex];
                if (propertyElement.hasAttribute('ref')) {
                    var name = propertyElement.getAttribute('ref');
                    var value = propertyElement.textContent.trim();
                    properties[name] = value;
                }
            }

            var featureInfo = new ImageryLayerFeatureInfo();
            featureInfo.data = feature;
            featureInfo.configureNameFromProperties(properties);
            featureInfo.configureDescriptionFromProperties(properties);
            result.push(featureInfo);
        }

        return result;
    }

    function esriXmlToFeatureInfo(xml) {
        var result = [];

        var featureInfoResponse = xml.documentElement;

        var features = featureInfoResponse.getElementsByTagNameNS(esriWmsNamespace, 'FIELDS');
        for (var featureIndex = 0; featureIndex < features.length; ++featureIndex) {
            var feature = features[featureIndex];

            var properties = {};

            var propertyAttributes = feature.attributes;
            for (var attributeIndex = 0; attributeIndex < propertyAttributes.length; ++attributeIndex) {
                var attribute = propertyAttributes[attributeIndex];
                properties[attribute.name] = attribute.value;
            }

            var featureInfo = new ImageryLayerFeatureInfo();
            featureInfo.data = feature;
            featureInfo.configureNameFromProperties(properties);
            featureInfo.configureDescriptionFromProperties(properties);
            result.push(featureInfo);
        }

        return result;
    }

    function unknownXmlToFeatureInfo(xml) {
        var xmlText = new XMLSerializer().serializeToString(xml);

        var element = document.createElement('div');
        var pre = document.createElement('pre');
        pre.textContent = xmlText;
        element.appendChild(pre);

        var featureInfo = new ImageryLayerFeatureInfo();
        featureInfo.data = xml;
        featureInfo.description = element.innerHTML;
        return [featureInfo];
    }

    return WebMapServiceImageryProvider;
});<|MERGE_RESOLUTION|>--- conflicted
+++ resolved
@@ -451,7 +451,10 @@
         }
         //>>includeEnd('debug');
 
-<<<<<<< HEAD
+        if (!this._enablePickFeatures) {
+            return undefined;
+        }
+
         var rectangle = this._tilingScheme.tileXYToNativeRectangle(x, y, level);
 
         var projected;
@@ -466,13 +469,6 @@
 
             projected = this._tilingScheme.projection.project(cartographic, cartesian3Scratch);
         }
-=======
-        if (!this._enablePickFeatures) {
-            return undefined;
-        }
-
-        var rectangle = this._tilingScheme.tileXYToRectangle(x, y, level);
->>>>>>> b6ae7617
 
         var i = (this._tileWidth * (projected.x - rectangle.west) / (rectangle.east - rectangle.west)) | 0;
         var j = (this._tileHeight * (rectangle.north - projected.y) / (rectangle.north - rectangle.south)) | 0;
