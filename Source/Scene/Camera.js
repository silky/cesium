/*global define*/
define([
        '../Core/defined',
        '../Core/defineProperties',
        '../Core/DeveloperError',
        '../Core/Math',
        '../Core/Ellipsoid',
        '../Core/Cartesian3',
        '../Core/Cartesian4',
        '../Core/Matrix4',
        './CameraController',
        './PerspectiveFrustum'
    ], function(
        defined,
        defineProperties,
        DeveloperError,
        CesiumMath,
        Ellipsoid,
        Cartesian3,
        Cartesian4,
        Matrix4,
        CameraController,
        PerspectiveFrustum) {
    "use strict";

    /**
     * The camera is defined by a position, orientation, and view frustum.
     * <br /><br />
     * The orientation forms an orthonormal basis with a view, up and right = view x up unit vectors.
     * <br /><br />
     * The viewing frustum is defined by 6 planes.
     * Each plane is represented by a {Cartesian4} object, where the x, y, and z components
     * define the unit vector normal to the plane, and the w component is the distance of the
     * plane from the origin/camera position.
     *
     * @alias Camera
     *
     * @exception {DeveloperError} context is required.
     *
     * @constructor
     *
     * @example
     * // Create a camera looking down the negative z-axis, positioned at the origin,
     * // with a field of view of 60 degrees, and 1:1 aspect ratio.
     * var camera = new Camera(context);
     * camera.position = new Cartesian3();
     * camera.direction = Cartesian3.negate(Cartesian3.UNIT_Z);
     * camera.up = Cartesian3.UNIT_Y;
     * camera.frustum.fovy = CesiumMath.PI_OVER_THREE;
     * camera.frustum.near = 1.0;
     * camera.frustum.far = 2.0;
     *
     * @demo <a href="http://cesium.agi.com/Cesium/Apps/Sandcastle/index.html?src=Camera.html">Cesium Sandcastle Camera Demo</a>
     * @demo <a href="http://cesium.agi.com/Cesium/Apps/Sandcastle/index.html?src=Camera.html">Sandcastle Example</a> from the <a href="http://cesium.agi.com/2013/02/13/Cesium-Camera-Tutorial/">Camera Tutorial</a>
     */
    var Camera = function(context) {
        if (!defined(context)) {
            throw new DeveloperError('context is required.');
        }

        /**
         * Modifies the camera's reference frame. The inverse of this transformation is appended to the view matrix.
         *
         * @type {Matrix4}
         * @default {@link Matrix4.IDENTITY}
         *
         * @see Transforms
         * @see Camera#inverseTransform
         */
        this.transform = Matrix4.clone(Matrix4.IDENTITY);
        this._transform = Matrix4.clone(this.transform);
        this._invTransform = Matrix4.clone(Matrix4.IDENTITY);

        var maxRadii = Ellipsoid.WGS84.getMaximumRadius();
        var position = Cartesian3.multiplyByScalar(Cartesian3.normalize(new Cartesian3(0.0, -2.0, 1.0)), 2.5 * maxRadii);

        /**
         * The position of the camera.
         *
         * @type {Cartesian3}
         */
        this.position = Cartesian3.clone(position);
        this._position = position;
        this._positionWC = position;

        var direction = Cartesian3.normalize(Cartesian3.subtract(Cartesian3.ZERO, position));

        /**
         * The view direction of the camera.
         *
         * @type {Cartesian3}
         */
        this.direction = Cartesian3.clone(direction);
        this._direction = direction;
        this._directionWC = direction;

        var right = Cartesian3.normalize(Cartesian3.cross(direction, Cartesian3.UNIT_Z));
        var up = Cartesian3.cross(right, direction);

        /**
         * The up direction of the camera.
         *
         * @type {Cartesian3}
         */
        this.up = Cartesian3.clone(up);
        this._up = up;
        this._upWC = up;

        right = Cartesian3.cross(direction, up);

        /**
         * The right direction of the camera.
         *
         * @type {Cartesian3}
         */
        this.right = Cartesian3.clone(right);
        this._right = right;
        this._rightWC = right;

        /**
         * The region of space in view.
         *
         * @type {Frustum}
         * @default PerspectiveFrustum()
         *
         * @see PerspectiveFrustum
         * @see PerspectiveOffCenterFrustum
         * @see OrthographicFrustum
         */
        this.frustum = new PerspectiveFrustum();
        this.frustum.fovy = CesiumMath.toRadians(60.0);
        this.frustum.aspectRatio = context.getDrawingBufferWidth() / context.getDrawingBufferHeight();

        /**
         * Defines camera behavior. The controller can be used to perform common camera manipulations.
         *
         * @type {CameraController}
         * @default CameraController(this)
         */
        this.controller = new CameraController(this);

        this._viewMatrix = undefined;
        this._invViewMatrix = undefined;
        updateViewMatrix(this);

        this._context = context;
    };

    function updateViewMatrix(camera) {
        var r = camera._right;
        var u = camera._up;
        var d = camera._direction;
        var e = camera._position;

        var viewMatrix = new Matrix4( r.x,  r.y,  r.z, -Cartesian3.dot(r, e),
                                      u.x,  u.y,  u.z, -Cartesian3.dot(u, e),
                                     -d.x, -d.y, -d.z,  Cartesian3.dot(d, e),
                                      0.0,  0.0,  0.0,      1.0);
        camera._viewMatrix = viewMatrix.multiply(camera._invTransform);
        camera._invViewMatrix = camera._viewMatrix.inverseTransformation();
    }

    function update(camera) {
        var position = camera._position;
        var positionChanged = !Cartesian3.equals(position, camera.position);
        if (positionChanged) {
            position = camera._position = Cartesian3.clone(camera.position);
        }

        var direction = camera._direction;
        var directionChanged = !Cartesian3.equals(direction, camera.direction);
        if (directionChanged) {
            direction = camera._direction = Cartesian3.clone(camera.direction);
        }

        var up = camera._up;
        var upChanged = !Cartesian3.equals(up, camera.up);
        if (upChanged) {
            up = camera._up = Cartesian3.clone(camera.up);
        }

        var right = camera._right;
        var rightChanged = !Cartesian3.equals(right, camera.right);
        if (rightChanged) {
            right = camera._right = Cartesian3.clone(camera.right);
        }

        var transform = camera._transform;
        var transformChanged = !Matrix4.equals(transform, camera.transform);
        if (transformChanged) {
            transform = camera._transform = Matrix4.clone(camera.transform);

            camera._invTransform = camera._transform.inverseTransformation();
        }

        if (positionChanged || transformChanged) {
            camera._positionWC = Cartesian3.fromCartesian4(transform.multiplyByPoint(position));
        }

        if (directionChanged || upChanged || rightChanged) {
            var det = Cartesian3.dot(direction, Cartesian3.cross(up, right));
            if (Math.abs(1.0 - det) > CesiumMath.EPSILON2) {
                //orthonormalize axes
                direction = camera._direction = Cartesian3.normalize(direction);
                camera.direction = Cartesian3.clone(direction);

                var invUpMag = 1.0 / Cartesian3.magnitudeSquared(up);
                var scalar = Cartesian3.dot(up, direction) * invUpMag;
                var w0 = Cartesian3.multiplyByScalar(direction, scalar);
                up = camera._up = Cartesian3.normalize(Cartesian3.subtract(up, w0));
                camera.up = Cartesian3.clone(up);

                right = camera._right = Cartesian3.cross(direction, up);
                camera.right = Cartesian3.clone(right);
            }
        }

        if (directionChanged || transformChanged) {
            camera._directionWC = Cartesian3.fromCartesian4(transform.multiplyByVector(new Cartesian4(direction.x, direction.y, direction.z, 0.0)));
        }

        if (upChanged || transformChanged) {
            camera._upWC = Cartesian3.fromCartesian4(transform.multiplyByVector(new Cartesian4(up.x, up.y, up.z, 0.0)));
        }

        if (rightChanged || transformChanged) {
            camera._rightWC = Cartesian3.fromCartesian4(transform.multiplyByVector(new Cartesian4(right.x, right.y, right.z, 0.0)));
        }

        if (positionChanged || directionChanged || upChanged || rightChanged || transformChanged) {
            updateViewMatrix(camera);
        }
    }

    defineProperties(Camera.prototype, {
        /**
         * Gets the inverse camera transform.
         *
         * @memberof Camera
         * @type {Matrix4}
         * @default {@link Matrix4.IDENTITY}
         *
         * @see Camera#transform
         */
        inverseTransform : {
            get : function () {
                update(this);
                return this._invTransform;
            }
        },

        /**
         * The view matrix.
         *
         * @memberof Camera
         * @type {Matrix4}
         *
         * @see UniformState#getView
         * @see czm_view
         * @see Camera#inverseViewMatrix
         */
        viewMatrix : {
            get : function () {
                update(this);
                return this._viewMatrix;
            }
        },

        /**
         * The inverse view matrix.
         *
         * @memberof Camera
         * @type {Matrix4}
         *
         * @see UniformState#getInverseView
         * @see czm_inverseView
         * @see Camera#viewMatrix
         */
        inverseViewMatrix : {
            get : function () {
                update(this);
                return this._invViewMatrix;
            }
        },

        /**
         * The position of the camera in world coordinates.
         *
         * @memberof Camera
         * @type {Cartesian3}
         */
        positionWC : {
            get : function() {
                update(this);
                return this._positionWC;
            }
        },

        /**
         * The view direction of the camera in world coordinates.
         *
         * @memberof Camera
         * @type {Cartesian3}
         */
        directionWC : {
            get : function() {
                update(this);
                return this._directionWC;
            }
        },

        /**
         * The up direction of the camera in world coordinates.
         *
         * @memberof Camera
         * @type {Cartesian3}
         */
        upWC : {
            get : function() {
                update(this);
                return this._upWC;
            }
        },

        /**
         * The right direction of the camera in world coordinates.
         *
         * @memberof Camera
         * @type {Cartesian3}
         */
        rightWC : {
            get : function() {
                update(this);
                return this._rightWC;
            }
        }
    });

    /**
     * Returns a duplicate of a Camera instance.
     *
     * @memberof Camera
     *
     * @returns {Camera} A new copy of the Camera instance.
     */
    Camera.prototype.clone = function() {
<<<<<<< HEAD
        var camera = new Camera(this._context);
        camera.position = this.position.clone();
        camera.direction = this.direction.clone();
        camera.up = this.up.clone();
        camera.right = this.right.clone();
        camera.transform = this.transform.clone();
=======
        var camera = new Camera(this._canvas);
        camera.position = Cartesian3.clone(this.position);
        camera.direction = Cartesian3.clone(this.direction);
        camera.up = Cartesian3.clone(this.up);
        camera.right = Cartesian3.clone(this.right);
        camera.transform = Matrix4.clone(this.transform);
>>>>>>> ea62fd4f
        camera.frustum = this.frustum.clone();
        return camera;
    };

    /**
     * Transform a vector or point from world coordinates to the camera's reference frame.
     * @memberof Camera
     *
     * @param {Cartesian4} cartesian The vector or point to transform.
     * @param {Cartesian4} [result] The object onto which to store the result.
     *
     * @exception {DeveloperError} cartesian is required.
     *
     * @returns {Cartesian4} The transformed vector or point.
     */
    Camera.prototype.worldToCameraCoordinates = function(cartesian, result) {
        if (!defined(cartesian)) {
            throw new DeveloperError('cartesian is required.');
        }
        return Matrix4.multiplyByVector(this.inverseTransform, cartesian, result);
    };

    /**
     * Transform a vector or point from the camera's reference frame to world coordinates.
     * @memberof Camera
     *
     * @param {Cartesian4} vector The vector or point to transform.
     * @param {Cartesian4} [result] The object onto which to store the result.
     *
     * @exception {DeveloperError} cartesian is required.
     *
     * @returns {Cartesian4} The transformed vector or point.
     */
    Camera.prototype.cameraToWorldCoordinates = function(cartesian, result) {
        if (!defined(cartesian)) {
            throw new DeveloperError('cartesian is required.');
        }
        return Matrix4.multiplyByVector(this.transform, cartesian, result);
    };

    return Camera;
});<|MERGE_RESOLUTION|>--- conflicted
+++ resolved
@@ -344,21 +344,12 @@
      * @returns {Camera} A new copy of the Camera instance.
      */
     Camera.prototype.clone = function() {
-<<<<<<< HEAD
         var camera = new Camera(this._context);
-        camera.position = this.position.clone();
-        camera.direction = this.direction.clone();
-        camera.up = this.up.clone();
-        camera.right = this.right.clone();
-        camera.transform = this.transform.clone();
-=======
-        var camera = new Camera(this._canvas);
         camera.position = Cartesian3.clone(this.position);
         camera.direction = Cartesian3.clone(this.direction);
         camera.up = Cartesian3.clone(this.up);
         camera.right = Cartesian3.clone(this.right);
         camera.transform = Matrix4.clone(this.transform);
->>>>>>> ea62fd4f
         camera.frustum = this.frustum.clone();
         return camera;
     };
