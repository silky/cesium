--- conflicted
+++ resolved
@@ -1509,17 +1509,11 @@
                 castCommands[i] = createCastDerivedCommand(shadowMaps[i], command, context, oldShaderId, castCommands[i]);
             }
 
-<<<<<<< HEAD
-=======
-            result.castCommand.shaderProgram = castShader;
-            result.castCommand.renderState = castRenderState;
-            result.castCommand.uniformMap = castUniformMap;
 
             if (defined(skirtIndex)) {
                 result.castCommand.count = skirtIndex;
             }
 
->>>>>>> 9ef9d74a
             result.castShaderProgramId = command.shaderProgram.id;
         }
 
@@ -1544,11 +1538,7 @@
                 }
 
                 var receiveVS = ShadowMapShader.createShadowReceiveVertexShader(vertexShaderSource, isTerrain, hasTerrainNormal);
-<<<<<<< HEAD
-                var receiveFS = ShadowMapShader.createShadowReceiveFragmentShader(fragmentShaderSource, shadowMaps[0], isTerrain, hasTerrainNormal);
-=======
-                var receiveFS = ShadowMapShader.createShadowReceiveFragmentShader(fragmentShaderSource, this, command.castShadows, isTerrain, hasTerrainNormal);
->>>>>>> 9ef9d74a
+                var receiveFS = ShadowMapShader.createShadowReceiveFragmentShader(fragmentShaderSource, shadowMaps[0], command.castShadows, isTerrain, hasTerrainNormal);
 
                 receiveShader = ShaderProgram.fromCache({
                     context : context,
