--- conflicted
+++ resolved
@@ -5,23 +5,7 @@
         '../Core/DeveloperError',
         '../Core/Math',
         './DynamicObject',
-<<<<<<< HEAD
-        './DynamicBillboard',
-        './DynamicClock',
-        './DynamicEllipse',
-        './DynamicEllipsoid',
-        './DynamicCone',
-        './DynamicLabel',
-        './DynamicModel',
-        './DynamicPath',
-        './DynamicPoint',
-        './DynamicPolygon',
-        './DynamicPolyline',
-        './DynamicPyramid',
-        './DynamicVector'
-=======
         './DynamicObjectCollection'
->>>>>>> a58d1a00
     ], function(
         createGuid,
         defined,
@@ -29,23 +13,7 @@
         DeveloperError,
         CesiumMath,
         DynamicObject,
-<<<<<<< HEAD
-        DynamicBillboard,
-        DynamicClock,
-        DynamicEllipse,
-        DynamicEllipsoid,
-        DynamicCone,
-        DynamicLabel,
-        DynamicModel,
-        DynamicPath,
-        DynamicPoint,
-        DynamicPolygon,
-        DynamicPolyline,
-        DynamicPyramid,
-        DynamicVector) {
-=======
         DynamicObjectCollection) {
->>>>>>> a58d1a00
     "use strict";
 
     var propertyIdScratch = new Array(3);
@@ -325,22 +293,6 @@
      * @returns {Boolean} true if the collection was in the composite and was removed,
      *                    false if the collection was not in the composite.
      */
-<<<<<<< HEAD
-    CompositeDynamicObjectCollection.mergers = [DynamicClock.mergeProperties,
-               DynamicBillboard.mergeProperties,
-               DynamicEllipse.mergeProperties,
-               DynamicEllipsoid.mergeProperties,
-               DynamicCone.mergeProperties,
-               DynamicLabel.mergeProperties,
-               DynamicModel.mergeProperties,
-               DynamicPath.mergeProperties,
-               DynamicPoint.mergeProperties,
-               DynamicPolygon.mergeProperties,
-               DynamicPolyline.mergeProperties,
-               DynamicPyramid.mergeProperties,
-               DynamicVector.mergeProperties,
-               DynamicObject.mergeProperties];
-=======
     CompositeDynamicObjectCollection.prototype.removeCollection = function(collection) {
         var index = this._collections.indexOf(collection);
         if (index !== -1) {
@@ -350,33 +302,15 @@
         }
         return false;
     };
->>>>>>> a58d1a00
 
     /**
      * Removes all collections from this composite.
      * @memberof CompositeDynamicObjectCollection
      */
-<<<<<<< HEAD
-    CompositeDynamicObjectCollection.cleaners = [DynamicBillboard.undefineProperties,
-                DynamicEllipse.undefineProperties,
-                DynamicEllipsoid.undefineProperties,
-                DynamicCone.undefineProperties,
-                DynamicLabel.undefineProperties,
-                DynamicModel.undefineProperties,
-                DynamicPath.undefineProperties,
-                DynamicPoint.undefineProperties,
-                DynamicPolygon.undefineProperties,
-                DynamicPolyline.undefineProperties,
-                DynamicPyramid.undefineProperties,
-                DynamicVector.undefineProperties,
-                DynamicObject.undefineProperties,
-                DynamicClock.undefineProperties];
-=======
     CompositeDynamicObjectCollection.prototype.removeAllCollections = function() {
         this._collections.length = [];
         recomposite(this);
     };
->>>>>>> a58d1a00
 
     /**
      * Checks to see if the composite contains a given collection.
