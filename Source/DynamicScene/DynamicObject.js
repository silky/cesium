/*global define*/
define(['../Core/createGuid',
        '../Core/defaultValue',
        '../Core/defined',
        '../Core/defineProperties',
        '../Core/DeveloperError',
        '../Core/Event',
        '../Core/JulianDate',
        '../Core/TimeInterval',
        './createDynamicPropertyDescriptor'
    ], function(
        createGuid,
        defaultValue,
        defined,
        defineProperties,
        DeveloperError,
        Event,
        JulianDate,
        TimeInterval,
        createDynamicPropertyDescriptor) {
    "use strict";

    var reservedPropertyNames = ['cachedAvailabilityDate', 'cachedAvailabilityValue', 'id', 'propertyChanged', //
                                 'propertyNames', 'isAvailable', 'clean', 'merge', 'addProperty', 'removeProperty'];

    /**
     * DynamicObject instances are the primary data store for processed data.
     * They are used primarily by the visualizers to create and maintain graphic
     * primitives that represent the DynamicObject's properties at a specific time.
     * @alias DynamicObject
     * @constructor
     *
     * @param {String} [id] A unique identifier for this object.  If no id is provided, a GUID is generated.
     *
     * @see Property
     * @see DynamicObjectCollection
     */
    var DynamicObject = function(id) {
        this._cachedAvailabilityDate = undefined;
        this._cachedAvailabilityValue = undefined;

        if (!defined(id)) {
            id = createGuid();
        }

        this._id = id;
        this._availability = undefined;
        this._position = undefined;
        this._orientation = undefined;
        this._billboard = undefined;
        this._cone = undefined;
        this._ellipsoid = undefined;
        this._ellipse = undefined;
        this._label = undefined;
        this._name = undefined;
        this._parent = undefined;
        this._path = undefined;
        this._point = undefined;
        this._polygon = undefined;
        this._polyline = undefined;
        this._pyramid = undefined;
        this._vertexPositions = undefined;
        this._vector = undefined;
        this._viewFrom = undefined;

        this._propertyChanged = new Event();
        this._propertyNames = ['parent', 'position', 'orientation', 'billboard', //
                               'cone', 'ellipsoid', 'ellipse', 'label', 'path', 'point', 'polygon', //
                               'polyline', 'pyramid', 'vertexPositions', 'vector', 'viewFrom'];
    };

    defineProperties(DynamicObject.prototype, {
        /**
         * Gets the event that is raised whenever a new property is assigned.
         * @memberof DynamicObject.prototype
         * @type {Event}
         */
        propertyChanged : {
            get : function() {
                return this._propertyChanged;
            }
        },
        /**
         * Gets the names of all properties registed on this instance.
         * @memberof DynamicObject.prototype
         * @type {Event}
         */
        propertyNames : {
            get : function() {
                return this._propertyNames;
            }
        },
        /**
         * Gets the unique ID associated with this object.
         * @memberof DynamicObject.prototype
         * @type {String}
         */
        id : {
            get : function() {
                return this._id;
            }
        },
        /**
         * Gets or sets the name of the object.  The name is intended for end-user
         * consumption and does not need to be unique.
         * @memberof DynamicObject.prototype
<<<<<<< HEAD
         * @type {Property}
=======
         * @type {String}
>>>>>>> b2e15457
         */
        name : {
            configurable : false,
            get : function() {
                return this._name;
            },
            set : function(value) {
                var oldValue = this._name;
                if (oldValue !== value) {
                    this._name = value;
                    this._propertyChanged.raiseEvent(this, 'name', value, oldValue);
                }
            }
        },
        /**
         * The availability TimeInterval, if any, associated with this object.
         * If availability is undefined, it is assumed that this object's
         * other properties will return valid data for any provided time.
         * If availability exists, the objects other properties will only
         * provide valid data if queried within the given interval.
         * @memberof DynamicObject.prototype
         * @type {TimeInterval}
         */
        availability : createDynamicPropertyDescriptor('availability', '_availability'),
        /**
         * Gets or sets the position.
         * @memberof DynamicObject.prototype
         * @type {PositionProperty}
         */
        position : createDynamicPropertyDescriptor('position', '_position'),
        /**
         * Gets or sets the orientation.
         * @memberof DynamicObject.prototype
         * @type {Property}
         */
        orientation : createDynamicPropertyDescriptor('orientation', '_orientation'),
        /**
         * Gets or sets the suggested initial offset for viewing this object
         * with the camera.  The offset is defined in the east-north-up reference frame.
         * @memberof DynamicObject.prototype
         * @type {Cartesian3}
         */
        viewFrom : createDynamicPropertyDescriptor('viewFrom', '_viewFrom'),
        /**
         * Gets or sets the billboard.
         * @memberof DynamicObject.prototype
         * @type {DynamicBillboard}
         */
        billboard : createDynamicPropertyDescriptor('billboard', '_billboard'),
        /**
         * Gets or sets the cone.
         * @memberof DynamicObject.prototype
         * @type {DynamicCone}
         */
        cone : createDynamicPropertyDescriptor('cone', '_cone'),

        /**
         * Gets or sets the ellipsoid.
         * @memberof DynamicObject.prototype
         * @type {DynamicEllipsoid}
         */
        ellipsoid : createDynamicPropertyDescriptor('ellipsoid', '_ellipsoid'),
        /**
         * Gets or sets the ellipse.
         * @memberof DynamicObject.prototype
         * @type {DynamicEllipse}
         */
        ellipse : createDynamicPropertyDescriptor('ellipse', '_ellipse'),
        /**
         * Gets or sets the label.
         * @memberof DynamicObject.prototype
         * @type {DynamicLabel}
         */
        label : createDynamicPropertyDescriptor('label', '_label'),
        /**
         * Gets or sets the parent object.
         * @memberof DynamicObject.prototype
         * @type {DynamicObject}
         */
        parent : createDynamicPropertyDescriptor('parent', '_parent'),
        /**
         * Gets or sets the path.
         * @memberof DynamicObject.prototype
         * @type {DynamicPath}
         */
        path : createDynamicPropertyDescriptor('path', '_path'),
        /**
         * Gets or sets the point graphic.
         * @memberof DynamicObject.prototype
         * @type {DynamicPoint}
         */
        point : createDynamicPropertyDescriptor('point', '_point'),
        /**
         * Gets or sets the polygon.
         * @memberof DynamicObject.prototype
         * @type {DynamicPolygon}
         */
        polygon : createDynamicPropertyDescriptor('polygon', '_polygon'),
        /**
         * Gets or sets the polyline.
         * @memberof DynamicObject.prototype
         * @type {DynamicPolyline}
         */
        polyline : createDynamicPropertyDescriptor('polyline', '_polyline'),
        /**
         * Gets or sets the pyramid.
         * @memberof DynamicObject.prototype
         * @type {DynamicPyramid}
         */
        pyramid : createDynamicPropertyDescriptor('pyramid', '_pyramid'),
        /**
         * Gets or sets the vertex positions.
         * @memberof DynamicObject.prototype
         * @type {Property}
         */
        vertexPositions : createDynamicPropertyDescriptor('vertexPositions', '_vertexPositions'),
        /**
         * Gets or sets the vector.
         * @memberof DynamicObject.prototype
         * @type {DynamicVector}
         */
        vector : createDynamicPropertyDescriptor('vector', '_vector')
    });

    /**
     * Given a time, returns true if this object should have data during that time.
     * @memberof DynamicObject
     *
     * @param {JulianDate} time The time to check availability for.
     * @exception {DeveloperError} time is required.
     * @returns true if the object should have data during the provided time, false otherwise.
     */
    DynamicObject.prototype.isAvailable = function(time) {
        if (!defined(time)) {
            throw new DeveloperError('time is required.');
        }

        var availability = this._availability;
        return !defined(availability) || availability.contains(time);
    };

    /**
     * Adds a property to this object.  Once a property is added, it can be
     * observed with {@link DynamicObject.propertyChanged} and composited
     * with {@link CompositeDynamicObjectCollection}
     * @memberof DynamicObject
     *
     * @param propertyName The name of the property to add.
     *
     * @exception {DeveloperError} propertyName is required.
     * @exception {DeveloperError} "propertyName" is a reserved property name.
     * @exception {DeveloperError} "propertyName" is already a registered property.
     */
    DynamicObject.prototype.addProperty = function(propertyName) {
        if (!defined(propertyName)) {
            throw new DeveloperError('propertyName is required.');
        }

        var propertyNames = this._propertyNames;
        if (propertyNames.indexOf(propertyName) !== -1) {
            throw new DeveloperError(propertyName + ' is already a registered property.');
        }
        if (reservedPropertyNames.indexOf(propertyName) !== -1) {
            throw new DeveloperError(propertyName + ' is a reserved property name.');
        }

        propertyNames.push(propertyName);

        Object.defineProperty(this, propertyName, createDynamicPropertyDescriptor(propertyName, '_' + propertyName, true));
    };

    /**
     * Removed a property previously added with addProperty.
     * @memberof DynamicObject
     *
     * @param propertyName The name of the property to remove.
     *
     * @exception {DeveloperError} propertyName is required.
     * @exception {DeveloperError} "propertyName" is a reserved property name.
     * @exception {DeveloperError} "propertyName" is not a registered property.
     */
    DynamicObject.prototype.removeProperty = function(propertyName) {
        if (!defined(propertyName)) {
            throw new DeveloperError('propertyName is required.');
        }

        var propertyNames = this._propertyNames;
        if (reservedPropertyNames.indexOf(propertyName) !== -1) {
            throw new DeveloperError(propertyName + ' is a reserved property name.');
        }
        if (propertyNames.indexOf(propertyName) === -1) {
            throw new DeveloperError(propertyName + ' is not a registered property.');
        }

        this._propertyNames.push(propertyName);
        delete this[propertyName];
    };

    /**
     * Assigns each unassigned property on this object to the value
     * of the same property on the provided source object.
     * @memberof DynamicObject
     *
     * @param {DynamicObject} source The object to be merged into this object.
     * @exception {DeveloperError} source is required.
     */
    DynamicObject.prototype.merge = function(source) {
        if (!defined(source)) {
            throw new DeveloperError('source is required.');
        }

        //Name and availability are not Property objects and are currently handled differently.
        this.name = defaultValue(this.name, source.name);
        this.availability = defaultValue(source.availability, this.availability);

        var propertyNames = this._propertyNames;
        var propertyNamesLength = propertyNames.length;
        for ( var i = 0; i < propertyNamesLength; i++) {
            var name = propertyNames[i];
            var targetProperty = this[name];
            var sourceProperty = source[name];
            if (defined(sourceProperty)) {
                if (defined(targetProperty)) {
                    if (defined(targetProperty.merge)) {
                        targetProperty.merge(sourceProperty);
                    }
                } else if (defined(sourceProperty.merge) && defined(sourceProperty.clone)) {
                    this[name] = sourceProperty.clone();
                } else {
                    this[name] = sourceProperty;
                }
            }
        }
    };

    return DynamicObject;
});<|MERGE_RESOLUTION|>--- conflicted
+++ resolved
@@ -104,11 +104,7 @@
          * Gets or sets the name of the object.  The name is intended for end-user
          * consumption and does not need to be unique.
          * @memberof DynamicObject.prototype
-<<<<<<< HEAD
-         * @type {Property}
-=======
          * @type {String}
->>>>>>> b2e15457
          */
         name : {
             configurable : false,
