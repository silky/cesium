--- conflicted
+++ resolved
@@ -6,13 +6,8 @@
         'Renderer/ClearCommand',
         'Renderer/Pass',
         'Scene/CreditDisplay',
-<<<<<<< HEAD
         'Scene/FrameState',
-        'Scene/JobScheduler',
-        'Scene/Pass'
-=======
-        'Scene/FrameState'
->>>>>>> a181d769
+        'Scene/JobScheduler'
     ], function(
         BoundingRectangle,
         Color,
@@ -20,13 +15,8 @@
         ClearCommand,
         Pass,
         CreditDisplay,
-<<<<<<< HEAD
         FrameState,
-        JobScheduler,
-        Pass) {
-=======
-        FrameState) {
->>>>>>> a181d769
+        JobScheduler) {
     'use strict';
 
     function executeCommands(context, passState, commands) {
