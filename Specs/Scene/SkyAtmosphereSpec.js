/*global defineSuite*/
defineSuite([
        'Scene/SkyAtmosphere',
        'Core/Cartesian3',
        'Core/Ellipsoid',
        'Core/Math',
        'Renderer/ClearCommand',
        'Scene/SceneMode',
        'Specs/createScene'
    ], function(
        SkyAtmosphere,
        Cartesian3,
        Ellipsoid,
        CesiumMath,
        ClearCommand,
        SceneMode,
        createScene) {
    'use strict';

    var scene;

    beforeAll(function() {
        scene = createScene();
    });

    afterAll(function() {
        scene.destroyForSpecs();
    });

    beforeEach(function() {
       scene.mode = SceneMode.SCENE3D;
    });

    it('draws sky with camera in atmosphere', function() {
        var s = new SkyAtmosphere();

        expect(scene.renderForSpecs()).toEqual([0, 0, 0, 255]);
        scene.render();

        var command = s.update(scene.frameState);
        expect(command).toBeDefined();
        command.execute(scene.context); // Not reliable enough across browsers to test pixels

        s.destroy();
    });

    it('draws sky with camera in space', function() {
        var s = new SkyAtmosphere();

        expect(scene.renderForSpecs()).toEqual([0, 0, 0, 255]);
        scene.render();

        var command = s.update(scene.frameState);
        expect(command).toBeDefined();
        command.execute(scene.context); // Not reliable enough across browsers to test pixels

        s.destroy();
    });

    it('draws sky with setDynamicAtmosphereColor set to true', function() {
        var s = new SkyAtmosphere();
        s.setDynamicAtmosphereColor(true);

        expect(scene.renderForSpecs()).toEqual([0, 0, 0, 255]);
        scene.render();

        var command = s.update(scene.frameState);
        expect(command).toBeDefined();
        expect(s._cameraAndRadiiAndDynamicAtmosphereColor.w).toBe(1);
        command.execute(scene.context); // Not reliable enough across browsers to test pixels

        s.destroy();
    });

    it('draws sky with setDynamicAtmosphereColor set to false', function() {
        var s = new SkyAtmosphere();
        s.setDynamicAtmosphereColor(false);

        expect(scene.renderForSpecs()).toEqual([0, 0, 0, 255]);
        scene.render();

        var command = s.update(scene.frameState);
        expect(command).toBeDefined();
        expect(s._cameraAndRadiiAndDynamicAtmosphereColor.w).toBe(0);
        command.execute(scene.context); // Not reliable enough across browsers to test pixels

        s.destroy();
    });

    it('draws sky with color correction active', function() {
        var oldSkyAtmosphere = scene.skyAtmosphere;
        var s = new SkyAtmosphere();

        scene.skyAtmosphere = s;
        scene._environmentState.isReadyForAtmosphere = true;

        scene.camera.setView({
            destination : Cartesian3.fromDegrees(-75.5847, 40.0397, 1000.0),
            orientation: {
                heading : -CesiumMath.PI_OVER_TWO,
                pitch : 0.2,
                roll : 0.0
            }
        });

        var color = scene.renderForSpecs();
        expect(color).not.toEqual([0, 0, 0, 255]);

        // Expect color correction to change the color output.
        s.hueShift = 0.5;
        var hueColor = scene.renderForSpecs();
        expect(hueColor).not.toEqual([0, 0, 0, 255]);
        expect(hueColor).not.toEqual(color);

        scene.skyAtmosphere = oldSkyAtmosphere;
    });

    it('does not render when show is false', function() {
        var s = new SkyAtmosphere();
        s.show = false;

        expect(scene.renderForSpecs()).toEqual([0, 0, 0, 255]);
        scene.render();

        var command = s.update(scene.frameState);
        expect(command).not.toBeDefined();
    });

    it('does not render in 2D', function() {
        var s = new SkyAtmosphere();

<<<<<<< HEAD
        var us = context.uniformState;
        var radii = Ellipsoid.WGS84.radii;
        var frameState = createFrameState(context, createCamera({
            offset : new Cartesian3(radii.x * 0.1, 0.0, 0.0),
            target : new Cartesian3(0.0, 0.0, radii.z * 1.005),
            near : 1.0,
            far : 20000000.0
        }));
        frameState.mode = SceneMode.SCENE2D;
        frameState.camera.frustum.left = -1;
        frameState.camera.frustum.right = 1;

        us.update(frameState);

        var command = s.update(frameState);
=======
        expect(scene.renderForSpecs()).toEqual([0, 0, 0, 255]);
        scene.mode = SceneMode.SCENE2D;
        scene.render();

        var command = s.update(scene.frameState);
>>>>>>> a8f0d0f8
        expect(command).not.toBeDefined();
    });

    it('does not render without a color pass', function() {
        var s = new SkyAtmosphere();

        scene.frameState.passes.render = false;

        var command = s.update(scene.frameState);
        expect(command).not.toBeDefined();
    });

    it('gets ellipsoid', function() {
        var s = new SkyAtmosphere(Ellipsoid.UNIT_SPHERE);
        expect(s.ellipsoid).toEqual(Ellipsoid.UNIT_SPHERE);
    });

    it('isDestroyed', function() {
        var s = new SkyAtmosphere();
        expect(s.isDestroyed()).toEqual(false);
        s.destroy();
        expect(s.isDestroyed()).toEqual(true);
    });
}, 'WebGL');<|MERGE_RESOLUTION|>--- conflicted
+++ resolved
@@ -129,29 +129,11 @@
     it('does not render in 2D', function() {
         var s = new SkyAtmosphere();
 
-<<<<<<< HEAD
-        var us = context.uniformState;
-        var radii = Ellipsoid.WGS84.radii;
-        var frameState = createFrameState(context, createCamera({
-            offset : new Cartesian3(radii.x * 0.1, 0.0, 0.0),
-            target : new Cartesian3(0.0, 0.0, radii.z * 1.005),
-            near : 1.0,
-            far : 20000000.0
-        }));
-        frameState.mode = SceneMode.SCENE2D;
-        frameState.camera.frustum.left = -1;
-        frameState.camera.frustum.right = 1;
-
-        us.update(frameState);
-
-        var command = s.update(frameState);
-=======
         expect(scene.renderForSpecs()).toEqual([0, 0, 0, 255]);
         scene.mode = SceneMode.SCENE2D;
         scene.render();
 
         var command = s.update(scene.frameState);
->>>>>>> a8f0d0f8
         expect(command).not.toBeDefined();
     });
 
