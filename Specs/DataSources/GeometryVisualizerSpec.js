--- conflicted
+++ resolved
@@ -22,11 +22,8 @@
         'DataSources/StaticGeometryPerMaterialBatch',
         'DataSources/StaticGroundGeometryColorBatch',
         'DataSources/StaticOutlineGeometryBatch',
-<<<<<<< HEAD
+        'Scene/GroundPrimitive',
         'Scene/ShadowMode',
-=======
-        'Scene/GroundPrimitive',
->>>>>>> 2671660f
         'Specs/createDynamicProperty',
         'Specs/createScene',
         'Specs/pollToPromise'
@@ -53,11 +50,8 @@
         StaticGeometryPerMaterialBatch,
         StaticGroundGeometryColorBatch,
         StaticOutlineGeometryBatch,
-<<<<<<< HEAD
+        GroundPrimitive,
         ShadowMode,
-=======
-        GroundPrimitive,
->>>>>>> 2671660f
         createDynamicProperty,
         createScene,
         pollToPromise) {
