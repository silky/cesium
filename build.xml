--- conflicted
+++ resolved
@@ -21,18 +21,7 @@
 		<createSandcastleJsHintOptions output="${sandcastleDirectory}/jsHintOptions.js" jshintoptionspath="${jsHintOptionsPath}" />
 	</target>
 
-	<target name="combine" depends="build,combineJavaScript" description="Combines all source files into a single stand-alone script.">
-		<copy todir="${buildDirectory}">
-			<fileset dir="Apps/">
-<<<<<<< HEAD
-				<include name="HelloWorld.html" />
-				<include name="index.html" />
-=======
-				<include name="server.js" />
->>>>>>> 201fe187
-			</fileset>
-		</copy>
-	</target>
+	<target name="combine" depends="build,combineJavaScript" description="Combines all source files into a single stand-alone script." />
 
 	<target name="minify" description="Combines all source files into a single stand-alone, minified script.">
 		<antcall target="combine">
@@ -72,33 +61,12 @@
 
 	<target name="makeZipFile" depends="release" description="Builds zip files containing all release files.">
 		<zip destfile="Cesium-${version}.zip" basedir="${basedir}">
-<<<<<<< HEAD
-			<fileset dir="${buildDirectory}">
-				<include name="Cesium/**" />
-				<include name="Documentation/**" />
-				<include name="*.html" />
-			</fileset>
-			<include name="server.js" />
-			<include name="package.json" />
-			<include name="LICENSE.md" />
-			<include name="CHANGES.md" />
-			<include name="README.md" />
-		</zip>
-
-		<zip destfile="Cesium-full-${version}.zip" basedir="${basedir}">
-=======
->>>>>>> 201fe187
 			<zipfileset dir="${buildDirectory}" prefix="Build">
 				<include name="Apps/**" />
 				<exclude name="Apps/TimelineDemo/**" />
 				<include name="Cesium/**" />
 				<include name="CesiumUnminified/**" />
 				<include name="Documentation/**" />
-<<<<<<< HEAD
-				<include name="Apps/**" />
-				<include name="*.html" />
-=======
->>>>>>> 201fe187
 			</zipfileset>
 			<include name="Apps/**" />
 			<include name="Source/**" />
